--- conflicted
+++ resolved
@@ -27,18 +27,14 @@
 The return type can be any atomic or composite type, as described in the [Types](types) section. For example, the following functions are valid:
 
 ```func
-int foo() {...}
-(int, int) foo'() {...}
-[int, int] foo''() {...}
-(int -> int) foo'''() {...}
-() foo''''() {...}
-```
-
-<<<<<<< HEAD
+int foo() { return 0; }
+(int, int) foo'() { return (0, 0); }
+[int, int] foo''() { return [0, 0]; }
+(() -> int) foo'''() { return foo; }
+() foo''''() { return (); }
+```
+
 FunC also supports **type inference** with the use of underscore `_` as the return type. For example:
-=======
-A function name can be any valid [identifier](/language/func/literals#identifiers). Additionally, it may start with the symbols `.` or `~`, which have specific meanings explained in the [Statements](/language/func/statements#methods-calls) section.
->>>>>>> d970ed37
 
 ```func
 _ divAndMod(int m, int n) {
@@ -184,10 +180,72 @@
 ### `inline_ref` specifier
 
 When a function is marked with the `inline_ref` specifier, its code is stored in a separate cell.
-Each time the function is called, the TVM executes a `CALLREF` command.
-This works similarly to `inline`, but with a key difference:
-since the same cell can be reused multiple times without duplication, `inline_ref` is generally more efficient regarding code size.
-The only case where `inline` might be preferable is if the function is called just once.
+Each time the function is called, the TVM executes a `CALLREF` command, which loads the code stored in the referenced cell and executes the function code.
+
+To give you a very high level idea on how to visualize this, think how programs are stored in the blockchain. Anything in the blockchain is a cell. A program is 
+a [directed acyclic graph (DAG)](/ton/tblkch#1-1-1-tvm-cells) of cells. Each cell stores TVM instructions, and can have up to 4 references to other cells.
+Each one of those references represent code that the TVM can jump to. So, you can picture a program like this:
+
+```text
+Cell 1                   
+
+instruction 1              
+instruction 2
+.....
+call reference A
+.....
+instruction n
+----------------------------------------
+Reference to cell A | Reference to cell B |
+```
+
+where 
+
+`Reference to cell A`, and `Reference to cell B` are references to other cells containing further code of the program. 
+When the TVM executes the instruction `call reference A`, 
+the TVM loads the cell referenced by `Reference to cell A` and executes the cell.
+
+When a function is marked as `inline_ref`, its code is placed in a separate cell, name it `C`. Then, everywhere the function is called in the original program, 
+it is replaced with a `call reference C`. Then, the reference to `C`  is added to the original program as a cell reference. 
+
+More concretely, imagine the following program:
+
+```func
+int foo() inline_ref {
+  return 1;
+}
+
+int main() {
+  return (foo() + foo());
+}
+```
+
+Then, this would create two cells, one storing the code of the `main` function (i.e., the actual program), call it cell `M`, and another cell storing the code of 
+the `foo` function, because it is marked as `inline_ref`, call it cell `F`. The two calls to `foo` inside `main` will be replaced by calls to reference to `F`. 
+And the reference to `F` is added as a reference in cell `M`:
+
+```text
+Cell M                  
+
+call reference to F
+call reference to F
+ADD
+----------------------------------------
+Reference to F |
+
+
+Cell for F
+
+1 PUSHINT
+```
+
+When `call reference to F` executes, the TVM loads the cell for `F` and executes it. 
+
+As the example suggests, contrary to the `inline` specifier, the code for `foo` is not duplicated, because the two calls for `foo` are loading 
+the same cell. As such, `inline_ref` is generally more efficient regarding code size.
+
+The only case where `inline` might be preferable is if the function is called just once, because loading cell references costs gas.
+
 However, recursive calls to `inline_ref` functions remain impossible, as TVM cells do not support cyclic references.
 
 ### `method_id` specifier
@@ -235,6 +293,7 @@
 
   **Best practice**: It's recommended to **avoid setting method IDs manually** and rely on automatic generation instead.
   Manual assignment can lead to conflicts and unexpected behavior.
+
 </Aside>
 
 ## Function body
@@ -276,13 +335,9 @@
 int foo();      ;; foo declared before main, 
                 ;; but defined after main
 
-<<<<<<< HEAD
 () main() {
   var a = foo();
 }
-=======
-Here, type variable names can be any [identifier](/language/func/literals#identifiers) but are typically written in capital letters.
->>>>>>> d970ed37
 
 int foo() {
   return 0;
