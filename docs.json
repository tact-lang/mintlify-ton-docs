--- conflicted
+++ resolved
@@ -310,11 +310,7 @@
                   "standard/tokens/jettons/how-to-burning",
                   "standard/tokens/jettons/how-to-find",
                   "standard/tokens/jettons/how-to-transfer",
-<<<<<<< HEAD
-                  "standard/tokens/jettons/how-to-burning",
-=======
                   "standard/tokens/jettons/how-to-get-wallet-data",
->>>>>>> d970ed37
                   "standard/tokens/jettons/how-to-get-supply-data",
                   "standard/tokens/jettons/API",
                   "standard/tokens/jettons/mintless/overview",
