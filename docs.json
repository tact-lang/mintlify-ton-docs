{
  "$schema": "https://mintlify.com/docs.json",
  "theme": "maple",
  "name": "TON Docs",
  "logo": {
    "light": "/resources/logo/light.svg",
    "dark": "/resources/logo/dark.svg"
  },
  "favicon": "/favicon.png",
  "colors": {
    "primary": "#0098EA",
    "light": "#F7F9FB",
    "dark": "#1E2337"
  },
  "fonts": {
    "family": "Inter"
  },
  "appearance": {
    "default": "light",
    "strict": false
  },
  "styling": {
    "eyebrows": "breadcrumbs"
  },
  "contextual": {
    "options": [
      "copy",
      "chatgpt",
      "claude",
      "perplexity",
      "mcp",
      "cursor",
      "vscode"
    ]
  },
  "navigation": {
    "pages": [
      "start-here",
      "get-support",
      {
        "group": "Step-by-step guides",
        "pages": [
          "guidebook/first-dapp",
          "guidebook/first-smart-contract",
          "guidebook/from-ethereum",
          "guidebook/payment",
          "guidebook/airdrop",
          "guidebook/debug",
          "guidebook/telegram",
          "guidebook/tma",
          "guidebook/react",
          "guidebook/auth",
          "guidebook/game",
          "guidebook/dapp",
          "guidebook/wallet",
          "guidebook/cex",
          {
            "group": "Frontend",
            "expanded": true,
            "pages": []
          },
          {
            "group": "Backend",
            "pages": []
          },
          {
            "group": "Mobile",
            "pages": []
          },
          "guidebook/more"
        ]
      },
      {
        "group": "Ecosystem",
        "pages": [
          "ecosystem/overview",
          {
            "group": "Wallet apps",
            "pages": [
              "ecosystem/wallet-apps/overview",
              "ecosystem/wallet-apps/tonkeeper",
              "ecosystem/wallet-apps/web",
              "ecosystem/wallet-apps/dev",
              "ecosystem/wallet-apps/addresses-workflow"
            ]
          },
          {
            "group": "Explorers",
            "pages": [
              "ecosystem/explorers/overview",
              "ecosystem/explorers/tonviewer"
            ]
          },
          {
            "group": "Telegram Mini Apps (TMA)",
            "pages": [
              "ecosystem/tma/overview",
              "ecosystem/tma/create-mini-app",
              {
                "group": "Telegram UI",
                "pages": [
                  "ecosystem/tma/telegram-ui/overview",
                  "ecosystem/tma/telegram-ui/getting-started",
                  "ecosystem/tma/telegram-ui/platform-and-palette",
                  {
                    "group": "Reference",
                    "pages": [
                      "ecosystem/tma/telegram-ui/reference/avatar"
                    ]
                  }
                ]
              },
              {
                "group": "Mate",
                "pages": [
                  "ecosystem/tma/mate/telegram-apps-mate",
                  "ecosystem/tma/mate/getting-started",
                  "ecosystem/tma/mate/hosting"
                ]
              },
              {
                "group": "Analytics",
                "pages": [
                  "ecosystem/tma/analytics/analytics",
                  "ecosystem/tma/analytics/supported-events",
                  "ecosystem/tma/analytics/preparation",
                  "ecosystem/tma/analytics/install-via-script",
                  "ecosystem/tma/analytics/install-via-npm",
                  "ecosystem/tma/analytics/api-endpoints",
                  "ecosystem/tma/analytics/managing-integration",
                  "ecosystem/tma/analytics/faq"
                ]
              }
            ]
          },
          {
            "group": "IDEs and editor plugins",
            "pages": [
              "ecosystem/ide/overview",
              "ecosystem/ide/vscode",
              "ecosystem/ide/jetbrains"
            ]
          },
          {
            "group": "Development environment",
            "pages": [
              "ecosystem/blueprint/overview",
              "ecosystem/blueprint/develop",
              {
                "group": "Smart contracts testing",
                "pages": [
                  "ecosystem/blueprint/testing/overview",
                  "ecosystem/blueprint/testing/testing-on-real-network",
                  "ecosystem/blueprint/testing/styleguide",
                  "ecosystem/blueprint/testing/reference"
                ]
              },
              "ecosystem/blueprint/deploy",
              "ecosystem/blueprint/coverage",
              "ecosystem/blueprint/benchmarks",
              "ecosystem/blueprint/config",
              "ecosystem/blueprint/cli",
              "ecosystem/blueprint/api"
            ]
          },
          {
            "group": "TON Connect",
            "pages": [
              "ecosystem/ton-connect/index",
              "ecosystem/ton-connect/manifest",
              "ecosystem/ton-connect/message-lookup",
              {
                "group": "Applications (dApps)",
                "pages": [
                  "ecosystem/ton-connect/dapps/send-toncoin",
                  "ecosystem/ton-connect/dapps/send-usdt",
                  "ecosystem/ton-connect/dapps/send-jetton",
                  "ecosystem/ton-connect/dapps/send-nft",
                  "ecosystem/ton-connect/dapps/check-toncoin-balance",
                  "ecosystem/ton-connect/dapps/check-usdt-balance",
                  "ecosystem/ton-connect/dapps/check-jetton-balance",
                  "ecosystem/ton-connect/dapps/check-nfts",
                  "ecosystem/ton-connect/dapps/track-transaction",
                  "ecosystem/ton-connect/dapps/sign-data",
                  "ecosystem/ton-connect/dapps/request-proof"
                ]
              },
              {
                "group": "WalletKit",
                "pages": [
                  "ecosystem/ton-connect/walletkit/index",
                  {
                    "group": "Web",
                    "pages": [
                      "ecosystem/ton-connect/walletkit/web/init"
                    ]
                  },
                  "ecosystem/ton-connect/walletkit/qa-guide",
                  "ecosystem/ton-connect/walletkit/native-web",
                  "ecosystem/ton-connect/walletkit/browser-extension"
                ]
              }
            ]
          },
          "ecosystem/sdks",
          "ecosystem/analytics",
          "ecosystem/status",
          {
            "group": "Oracles",
            "pages": [
              "ecosystem/interoperability/oracles/overview",
              "ecosystem/interoperability/oracles/redstone",
              "ecosystem/interoperability/oracles/pyth"
            ]
          },
          {
            "group": "Bridges",
            "pages": [
              "ecosystem/interoperability/bridges/overview"
            ]
          },
          {
            "group": "RPC providers",
            "pages": [
              "ecosystem/rpc/overview",
              {
                "group": "TON Center",
                "expanded": true,
                "pages": [
                  "ecosystem/rpc/toncenter/overview",
                  "ecosystem/rpc/toncenter/get-api-key",
                  {
                    "group": "API v2",
                    "openapi": {
                      "source": "ecosystem/rpc/toncenter/v2.json",
                      "directory": "ecosystem/rpc/toncenter/v2"
                    }
                  },
                  {
                    "group": "API v3",
                    "openapi": {
                      "source": "ecosystem/rpc/toncenter/v3.yaml",
                      "directory": "ecosystem/rpc/toncenter/v3"
                    }
                  }
                ]
              },
              "ecosystem/rpc/price"
            ]
          },
          {
            "group": "Blockchain node",
            "pages": [
              "ecosystem/node/overview",
              "ecosystem/node/setup-mytonctrl",
              "ecosystem/node/setup-mylocalton",
              {
                "group": "MyTonCtrl Reference",
                "pages": [
                  "ecosystem/node/mytonctrl/overview",
                  "ecosystem/node/mytonctrl/core",
                  "ecosystem/node/mytonctrl/installer",
                  "ecosystem/node/mytonctrl/wallet",
                  "ecosystem/node/mytonctrl/validator",
                  "ecosystem/node/mytonctrl/collator",
                  "ecosystem/node/mytonctrl/pools",
                  "ecosystem/node/mytonctrl/liquid_staking",
                  "ecosystem/node/mytonctrl/custom_overlays",
                  "ecosystem/node/mytonctrl/utilities",
                  "ecosystem/node/mytonctrl/alerting",
                  "ecosystem/node/mytonctrl/backups",
                  "ecosystem/node/mytonctrl/btc_teleport"
                ]
              }
            ]
          },
          "ecosystem/ai"
        ]
      },
      {
        "group": "Standard contracts",
        "pages": [
          "standard/overview",
          {
            "group": "Wallets",
            "pages": [
              "standard/wallets/how-it-works",
              "standard/wallets/mnemonics",
              "standard/wallets/comparison",
              "standard/wallets/history",
              "standard/wallets/v4",
              {
<<<<<<< HEAD
                "group": "V5",
                "pages": [
                  "standard/wallets/v5",
                  "standard/wallets/v5-api"
                ]
              },
              "standard/wallets/highload",
=======
                "group": "Highload Wallets",
                "pages": [
                  "standard/wallets/highload/overview",
                  {
                    "group": "Highload Wallet v3",
                    "pages": [
                      "standard/wallets/highload/v3/create",
                      "standard/wallets/highload/v3/send-single-transfer",
                      "standard/wallets/highload/v3/send-batch-transfers",
                      "standard/wallets/highload/v3/verify-is-processed",
                      "standard/wallets/highload/v3/specification"
                    ]
                  },
                  {
                    "group": "Highload Wallet v2",
                    "pages": [
                      "standard/wallets/highload/v2/specification"
                    ]
                  }
                ]
              },
>>>>>>> 54e6142e
              "standard/wallets/multisig"
            ]
          },
          {
            "group": "Tokens",
            "expanded": true,
            "pages": [
              "standard/tokens/overview",
              "standard/tokens/metadata",
              {
                "group": "Jettons",
                "pages": [
                  "standard/tokens/jettons/overview",
                  "standard/tokens/jettons/how-it-works",
                  "standard/tokens/jettons/comparison",
                  "standard/tokens/jettons/mintless/overview",
                  "standard/tokens/jettons/how-to-mint",
                  "standard/tokens/jettons/how-to-burning",
                  "standard/tokens/jettons/how-to-find",
                  "standard/tokens/jettons/how-to-transfer",
                  "standard/tokens/jettons/how-to-get-wallet-data",
                  "standard/tokens/jettons/how-to-get-supply-data",
                  "standard/tokens/jettons/how-to-get-wallet-data",
                  "standard/tokens/jettons/mintless/deploy",
                  "standard/tokens/jettons/api"
                ]
              },
              {
                "group": "NFT",
                "pages": [
                  "standard/tokens/nft/overview",
                  "standard/tokens/nft/how-works",
                  "standard/tokens/nft/comparison",
                  "standard/tokens/nft/cNFT-how-it-works"
                ]
              },
              {
                "group": "SBT",
                "pages": [
                  "standard/tokens/sbt/overview",
                  "standard/tokens/sbt/how-it-works"
                ]
              },
              "standard/tokens/airdrop"
            ]
          },
          "standard/dex",
          "standard/vesting",
          "standard/governance"
        ]
      },
      {
        "group": "Contract patterns",
        "pages": [
          "techniques/carry-value",
          "techniques/contract-sharding",
          "techniques/security",
          "techniques/gas",
          "techniques/using-onchain-libraries",
          "techniques/random",
          "techniques/offchaining",
          "techniques/upgrades",
          "techniques/zk"
        ]
      },
      {
        "group": "Languages",
        "pages": [
          "language/tolk",
          {
            "group": "TL-B",
            "pages": [
              "language/TL-B/overview",
              "language/TL-B/syntax-and-semantics",
              "language/TL-B/simple-examples",
              "language/TL-B/complex-and-non-trivial-examples",
              "language/TL-B/tep-examples",
              "language/TL-B/tooling"
            ]
          },
          {
            "group": "Fift",
            "pages": [
              "language/fift/index",
              "language/fift/fift-and-tvm-assembly",
              "language/fift/deep-dive",
              "language/fift/multisig",
              "language/fift/whitepaper"
            ]
          },
          {
            "group": "FunC",
            "pages": [
              "language/func/index",
              "language/func/cookbook",
              {
                "group": "Language",
                "expanded": true,
                "pages": [
                  "language/func/comments",
                  "language/func/types",
                  "language/func/literals",
                  "language/func/operators",
                  "language/func/expressions",
                  "language/func/statements",
                  "language/func/functions",
                  "language/func/global-variables",
                  "language/func/compiler-directives",
                  "language/func/built-ins",
                  "language/func/dictionaries"
                ]
              },
              {
                "group": "Libraries",
                "expanded": true,
                "pages": [
                  "language/func/stdlib",
                  "language/func/libraries"
                ]
              },
              "language/func/changelog"
            ]
          },
          "language/tact"
        ]
      },
      {
        "group": "TVM: TON Virtual Machine",
        "pages": [
          "tvm/overview",
          {
            "group": "Serialization",
            "pages": [
              "tvm/serialization/cells",
              "tvm/serialization/library",
              "tvm/serialization/merkle",
              "tvm/serialization/merkle-update",
              "tvm/serialization/pruned",
              "tvm/serialization/boc"
            ]
          },
          "tvm/exit-codes",
          "tvm/builders-and-slices",
          "tvm/instructions",
          "tvm/changelog"
        ]
      },
      {
        "group": "Blockchain foundations",
        "pages": [
          "ton/overview",
          {
            "group": "Addresses",
            "pages": [
              "ton/addresses/overview",
              "ton/addresses/formats",
              "ton/addresses/serialize"
            ]
          },
          {
            "group": "Merkle proofs",
            "pages": [
              "ton/proofs/overview",
              "ton/proofs/verifying-liteserver-proofs"
            ]
          },
          {
            "group": "Messages",
            "pages": [
              "ton/messages/overview",
              "ton/messages/internal"
            ]
          },
          "ton/hypercube-routing",
          "ton/statuses",
          "ton/phases-and-fees",
          "ton/shards",
          "ton/limits",
          "ton/config",
          "ton/proofs",
          "ton/consensus",
          "ton/system-contracts",
          "ton/precompiled",
          "ton/network",
          "ton/blocks",
          {
            "group": "Whitepapers",
            "expanded": true,
            "pages": [
              "ton/whitepapers/overview",
              "ton/whitepapers/tvm",
              "ton/whitepapers/tblkch",
              "ton/whitepapers/ton",
              "ton/whitepapers/catchain"
            ]
          },
          "ton/glossary"
        ]
      },
      {
        "group": "Web3 services",
        "pages": [
          "services/overview",
          "services/dns",
          "services/payment",
          "services/sites",
          "services/proxy",
          "services/storage"
        ]
      },
      {
        "group": "Contribute",
        "pages": [
          "contribute/index",
          "contribute/style-guide",
          {
            "group": "Components and snippets",
            "pages": [
              "contribute/snippets/index",
              "contribute/snippets/aside",
              "contribute/snippets/image",
              "contribute/snippets/filetree"
            ]
          }
        ]
      }
    ]
  },
  "footer": {
    "socials": {
      "github": "https://github.com/ton-blockchain",
      "x": "https://twitter.com/ton_blockchain",
      "telegram": "https://t.me/addlist/1r5Vcb8eljk5Yzcy"
    }
  },
  "errors": {
    "404": {
      "redirect": false,
      "title": "Page not found",
      "description": "Maybe you were looking for one of these pages below?"
    }
  },
  "redirects": [
    {
      "source": "/v3/concepts/dive-into-ton/introduction",
      "destination": "/pending/discover/pending/dive-into-ton-introduction"
    },
    {
      "source": "/v3/concepts/dive-into-ton/ton-ecosystem/wallet-apps",
      "destination": "/pending/discover/tools/wallets"
    },
    {
      "source": "/v3/concepts/dive-into-ton/ton-ecosystem/explorers-in-ton",
      "destination": "/pending/discover/tools/explorers"
    },
    {
      "source": "/v3/concepts/dive-into-ton/ton-ecosystem/nft",
      "destination": "TODO-NFT-use-cases-into-customer-docs-or-cookbook-with-examples"
    },
    {
      "source": "/v3/concepts/dive-into-ton/ton-blockchain/blockchain-of-blockchains",
      "destination": "TODO-backport-changes"
    },
    {
      "source": "/v3/concepts/dive-into-ton/ton-blockchain/smart-contract-addresses",
      "destination": "/pending/reference/blockchain/accounts/addresses"
    },
    {
      "source": "/v3/concepts/dive-into-ton/ton-blockchain/cells-as-data-storage",
      "destination": "/pending/discover/ton-fundamentals/cells"
    },
    {
      "source": "/v3/concepts/dive-into-ton/ton-blockchain/ton-networking",
      "destination": "TODO-rather-useless-might-be-edited-into-fundamentals"
    },
    {
      "source": "/v3/concepts/dive-into-ton/ton-blockchain/sharding",
      "destination": "/pending/discover/ton-fundamentals/sharding"
    },
    {
      "source": "/v3/concepts/dive-into-ton/ton-blockchain/blockchain-comparison",
      "destination": "/pending/discover/differences/common"
    },
    {
      "source": "/v3/concepts/dive-into-ton/ton-blockchain/security-measures",
      "destination": "/pending/discover/security-audits"
    },
    {
      "source": "/v3/concepts/dive-into-ton/go-from-ethereum/blockchain-services",
      "destination": "/pending/discover/differences/ethereum"
    },
    {
      "source": "/v3/concepts/dive-into-ton/go-from-ethereum/difference-of-blockchains",
      "destination": "/pending/discover/differences/ethereum"
    },
    {
      "source": "/v3/concepts/dive-into-ton/go-from-ethereum/solidity-vs-func",
      "destination": "/pending/discover/differences/ethereum"
    },
    {
      "source": "/v3/concepts/dive-into-ton/go-from-ethereum/tvm-vs-evm",
      "destination": "/pending/discover/differences/ethereum"
    },
    {
      "source": "/v3/concepts/educational-resources",
      "destination": "/pending/discover/education"
    },
    {
      "source": "/v3/concepts/glossary",
      "destination": "/pending/discover/blockchain-basics/glossary"
    },
    {
      "source": "/v3/guidelines/quick-start/:slug*",
      "destination": "/pending/build/quick-start/tutorial-TODO-all-inner-guidelines/quick-start"
    },
    {
      "source": "/v3/guidelines/get-started-with-ton",
      "destination": "/pending/build/quick-start/tutorial"
    },
    {
      "source": "/guidelines/hello-world",
      "destination": "/pending/build/quick-start/tutorial"
    },
    {
      "source": "/guidelines/smat-contracts-guidelines",
      "destination": "/pending/build/on-chain"
    },
    {
      "source": "/v3/guidelines/smart-contracts/guidelines",
      "destination": "/pending/build/on-chain"
    },
    {
      "source": "/v3/guidelines/smart-contracts/get-methods",
      "destination": "/pending/build/off-chain/web3/get-methods"
    },
    {
      "source": "/v3/guidelines/smart-contracts/fee-calculation",
      "destination": "/pending/build/on-chain/fees"
    },
    {
      "source": "/guidelines/testing",
      "destination": "/pending/build/on-chain/testing"
    },
    {
      "source": "/v3/guidelines/smart-contracts/testing/overview",
      "destination": "/pending/build/on-chain/testing"
    },
    {
      "source": "/v3/guidelines/smart-contracts/testing/blueprint-config",
      "destination": "/pending/build/on-chain/testing"
    },
    {
      "source": "/v3/guidelines/smart-contracts/testing/writing-test-examples",
      "destination": "/pending/build/on-chain/testing/exit-codes"
    },
    {
      "source": "/v3/guidelines/smart-contracts/testing/collect-contract-gas-metric",
      "destination": "/pending/build/on-chain/testing/gas-consumption"
    },
    {
      "source": "/guidelines/security-measures",
      "destination": "/pending/build/on-chain/security"
    },
    {
      "source": "/v3/guidelines/smart-contracts/security/overview",
      "destination": "/pending/build/on-chain/security"
    },
    {
      "source": "/v3/guidelines/smart-contracts/security/common-vulnerabilities",
      "destination": "/pending/build/on-chain/security/best-practices"
    },
    {
      "source": "/v3/guidelines/smart-contracts/security/secure-programming",
      "destination": "/pending/build/on-chain/security/best-practices"
    },
    {
      "source": "/v3/guidelines/smart-contracts/security/things-to-focus",
      "destination": "/pending/build/on-chain/security/best-practices"
    },
    {
      "source": "/v3/guidelines/smart-contracts/security/ton-hack-challenge-1",
      "destination": "/pending/build/on-chain/security/hack-challenges"
    },
    {
      "source": "/v3/guidelines/smart-contracts/security/random-number-generation",
      "destination": "/pending/build/on-chain/security/best-practices"
    },
    {
      "source": "/v3/guidelines/smart-contracts/security/random",
      "destination": "/pending/build/on-chain/security/best-practices"
    },
    {
      "source": "/guidelines/how-to",
      "destination": "/pending/build/on-chain/standard-smart-contracts"
    },
    {
      "source": "/guidelines/compile-from-sources",
      "destination": "/pending/build/on-chain/legacy-examples"
    },
    {
      "source": "/v3/guidelines/smart-contracts/howto/compile/compilation-instructions",
      "destination": "/pending/build/on-chain/legacy-examples"
    },
    {
      "source": "/v3/guidelines/smart-contracts/howto/compile/instructions-low-memory",
      "destination": "/pending/build/on-chain/legacy-examples"
    },
    {
      "source": "/v3/guidelines/smart-contracts/howto/multisig",
      "destination": "/pending/build/on-chain/legacy-examples"
    },
    {
      "source": "/v3/guidelines/smart-contracts/howto/multisig-js",
      "destination": "/pending/build/on-chain/legacy-examples"
    },
    {
      "source": "/v3/guidelines/smart-contracts/howto/airdrop-claim-best-practice",
      "destination": "/pending/build/on-chain/standard-smart-contracts/airdrop"
    },
    {
      "source": "/v3/guidelines/smart-contracts/howto/shard-optimization",
      "destination": "/pending/build/on-chain/patterns/sharding"
    },
    {
      "source": "/v3/guidelines/smart-contracts/howto/wallet",
      "destination": "/pending/build/on-chain/standard-smart-contracts/wallet"
    },
    {
      "source": "/v3/guidelines/smart-contracts/howto/nominator-pool",
      "destination": "/participate/nominator-pool"
    },
    {
      "source": "/v3/guidelines/smart-contracts/howto/single-nominator-pool",
      "destination": "/participate/nominator-pool"
    },
    {
      "source": "/guidelines/dapps",
      "destination": "/pending/build/off-chain"
    },
    {
      "source": "/v3/guidelines/dapps/overview",
      "destination": "/pending/build/off-chain"
    },
    {
      "source": "/v3/guidelines/dapps/cookbook",
      "destination": "/pending/build/off-chain"
    },
    {
      "source": "/v3/guidelines/dapps/transactions/overview",
      "destination": "/pending/discover/ton-fundamentals/transactions"
    },
    {
      "source": "/v3/guidelines/dapps/transactions/foundations-of-blockchain",
      "destination": "TODO-might-go-to-Discover"
    },
    {
      "source": "/v3/guidelines/dapps/transactions/message-driven-execution",
      "destination": "/pending/discover/ton-fundamentals/messages"
    },
    {
      "source": "/v3/guidelines/dapps/transactions/hash-based-tracking",
      "destination": "TODO"
    },
    {
      "source": "/v3/guidelines/dapps/transactions/api-based-retrieval",
      "destination": "TODO"
    },
    {
      "source": "/v3/guidelines/dapps/transactions/explore-transactions",
      "destination": "TODO"
    },
    {
      "source": "/guidelines/api-sdk",
      "destination": "/pending/discover/tools/sdks"
    },
    {
      "source": "/v3/guidelines/dapps/apis-sdks/overview",
      "destination": "/pending/discover/tools/sdks"
    },
    {
      "source": "/v3/guidelines/dapps/apis-sdks/sdk",
      "destination": "/pending/discover/tools/sdks"
    },
    {
      "source": "/v3/guidelines/dapps/apis-sdks/api-types",
      "destination": "/pending/discover/apis"
    },
    {
      "source": "/v3/guidelines/dapps/apis-sdks/ton-http-apis",
      "destination": "/pending/discover/apis"
    },
    {
      "source": "/v3/guidelines/dapps/apis-sdks/ton-adnl-apis",
      "destination": "/pending/discover/apis"
    },
    {
      "source": "/guidelines/tutorials-and-examples",
      "destination": "/pending/build/off-chain/web3"
    },
    {
      "source": "/v3/guidelines/dapps/tutorials/jetton-airdrop",
      "destination": "TODO"
    },
    {
      "source": "/v3/guidelines/dapps/apis-sdks/api-keys",
      "destination": "TODO-how-to-get-ton-center-API-key"
    },
    {
      "source": "/v3/guidelines/dapps/apis-sdks/getblock-ton-api",
      "destination": "TODO-http-api-by-GetBlock"
    },
    {
      "source": "/v3/guidelines/dapps/tutorials/nft-minting-guide",
      "destination": "TODO"
    },
    {
      "source": "/v3/guidelines/dapps/tutorials/mint-your-first-token",
      "destination": "TODO"
    },
    {
      "source": "/v3/guidelines/dapps/tutorials/zero-knowledge-proofs",
      "destination": "TODO"
    },
    {
      "source": "/v3/guidelines/dapps/tutorials/web3-game-example",
      "destination": "TODO-in-complete-examples"
    },
    {
      "source": "/guidelines/tg-bot-examples",
      "destination": "/pending/build/off-chain/telegram-bots"
    },
    {
      "source": "/v3/guidelines/dapps/tutorials/telegram-bot-examples/accept-payments-in-a-telegram-bot",
      "destination": "/pending/build/off-chain/telegram-bots/ton-store"
    },
    {
      "source": "/v3/guidelines/dapps/tutorials/telegram-bot-examples/accept-payments-in-a-telegram-bot-2",
      "destination": "/pending/build/off-chain/telegram-bots/ton-balance"
    },
    {
      "source": "/v3/guidelines/dapps/tutorials/telegram-bot-examples/accept-payments-in-a-telegram-bot-js",
      "destination": "TODO-burgers-and-ice-cream"
    },
    {
      "source": "/guidelines/tma",
      "destination": "/pending/build/off-chain/telegram-mini-apps"
    },
    {
      "source": "/v3/guidelines/dapps/tma/overview",
      "destination": "/pending/build/off-chain/telegram-mini-apps"
    },
    {
      "source": "/guidelines/tma-guidelines",
      "destination": "/pending/build/off-chain/telegram-mini-apps"
    },
    {
      "source": "/v3/guidelines/dapps/tma/guidelines/testing-apps",
      "destination": "/pending/build/off-chain/telegram-mini-apps"
    },
    {
      "source": "/v3/guidelines/dapps/tma/guidelines/publishing",
      "destination": "/pending/build/off-chain/telegram-mini-apps"
    },
    {
      "source": "/v3/guidelines/dapps/tma/guidelines/monetization",
      "destination": "/pending/build/off-chain/telegram-mini-apps"
    },
    {
      "source": "/v3/guidelines/dapps/tma/guidelines/tips-and-tricks",
      "destination": "/pending/build/off-chain/telegram-mini-apps"
    },
    {
      "source": "/guidelines/tma-tutorials-and-examples",
      "destination": "/pending/build/off-chain/telegram-mini-apps"
    },
    {
      "source": "/v3/guidelines/dapps/tma/tutorials/step-by-step-guide",
      "destination": "/pending/build/off-chain/telegram-mini-apps"
    },
    {
      "source": "/v3/guidelines/dapps/tma/tutorials/app-examples",
      "destination": "/pending/build/off-chain/telegram-mini-apps"
    },
    {
      "source": "/v3/guidelines/dapps/tma/tutorials/design-guidelines",
      "destination": "/pending/build/off-chain/telegram-mini-apps"
    },
    {
      "source": "/v3/guidelines/dapps/tma/notcoin",
      "destination": "TODO-low-value"
    },
    {
      "source": "/v3/guidelines/dapps/tma/grants",
      "destination": "TODO-low-value"
    },
    {
      "source": "/guidelines/advanced-asset-processing",
      "destination": "/pending/build/off-chain/web3"
    },
    {
      "source": "/v3/guidelines/dapps/asset-processing/payments-processing",
      "destination": "/pending/build/off-chain/web3/toncoin"
    },
    {
      "source": "/v3/guidelines/dapps/asset-processing/jettons",
      "destination": "/pending/build/off-chain/standard-smart-contracts/jetton"
    },
    {
      "source": "/v3/guidelines/dapps/asset-processing/mintless-jettons",
      "destination": "/pending/build/off-chain/standard-smart-contracts/mintless-jetton"
    },
    {
      "source": "/v3/guidelines/dapps/asset-processing/compressed-nfts",
      "destination": "/pending/build/off-chain/standard-smart-contracts/compressed-nft"
    },
    {
      "source": "/v3/guidelines/dapps/asset-processing/mass-mint-tools",
      "destination": "TODO-more-likely-to-be-part-of-Discover-or-Overview"
    },
    {
      "source": "/guidelines/nft-processing",
      "destination": "/pending/build/off-chain/standard-smart-contracts/nft"
    },
    {
      "source": "/v3/guidelines/dapps/asset-processing/nft-processing/nfts",
      "destination": "/pending/build/off-chain/standard-smart-contracts/nft"
    },
    {
      "source": "/v3/guidelines/dapps/asset-processing/nft-processing/metadata-parsing",
      "destination": "/pending/build/off-chain/standard-smart-contracts/nft"
    },
    {
      "source": "/guidelines/nodes-guidelines",
      "destination": "/participate"
    },
    {
      "source": "/v3/guidelines/nodes/overview",
      "destination": "/participate"
    },
    {
      "source": "/guidelines/running-nodes",
      "destination": "/participate"
    },
    {
      "source": "/v3/guidelines/nodes/running-nodes/archive-node",
      "destination": "/participate/nodes/archive-node"
    },
    {
      "source": "/v3/guidelines/nodes/running-nodes/full-node",
      "destination": "/participate/nodes/full-node"
    },
    {
      "source": "/v3/guidelines/nodes/running-nodes/liteserver-node",
      "destination": "/participate/nodes/liteserver-node"
    },
    {
      "source": "/v3/guidelines/nodes/running-nodes/validator-node",
      "destination": "/participate/nodes/validator-node"
    },
    {
      "source": "/v3/guidelines/nodes/running-nodes/staking-with-nominator-pools",
      "destination": "/participate/nominator-pool"
    },
    {
      "source": "/v3/guidelines/nodes/running-nodes/run-mytonctrl-docker",
      "destination": "/participate"
    },
    {
      "source": "/v3/guidelines/nodes/running-nodes/running-a-local-ton",
      "destination": "/pending/build/local-blockchain"
    },
    {
      "source": "/v3/guidelines/nodes/running-nodes/secure-guidelines",
      "destination": "/participate/nodes/security"
    },
    {
      "source": "/guidelines/maintenance-guidelines",
      "destination": "TODO-this-and-the-rest-of-guidelines"
    },
    {
      "source": "/guidelines/ton-connect",
      "destination": "TODO"
    },
    {
      "source": "/v3/guidelines/ton-connect/overview",
      "destination": "TODO-same-as-before"
    },
    {
      "source": "/v3/guidelines/ton-connect/quick-start",
      "destination": "TODO"
    },
    {
      "source": "/guidelines/dapp-guide",
      "destination": "TODO"
    },
    {
      "source": "/v3/guidelines/ton-connect/creating-manifest",
      "destination": "TODO"
    },
    {
      "source": "/guidelines/install-ton-connect",
      "destination": "TODO"
    },
    {
      "source": "/v3/guidelines/ton-connect/frameworks/react",
      "destination": "TODO"
    },
    {
      "source": "/v3/guidelines/ton-connect/frameworks/web",
      "destination": "TODO"
    },
    {
      "source": "/v3/guidelines/ton-connect/frameworks/python",
      "destination": "TODO"
    },
    {
      "source": "/v3/guidelines/ton-connect/verifying-signed-in-users",
      "destination": "TODO"
    },
    {
      "source": "/guidelines/cookbook",
      "destination": "TODO"
    },
    {
      "source": "/v3/guidelines/ton-connect/cookbook/cells",
      "destination": "TODO-message-body"
    },
    {
      "source": "/v3/guidelines/ton-connect/cookbook/ton-transfer",
      "destination": "TODO"
    },
    {
      "source": "/v3/guidelines/ton-connect/cookbook/jetton-transfer",
      "destination": "TODO"
    },
    {
      "source": "/v3/guidelines/ton-connect/cookbook/nft-transfer",
      "destination": "TODO"
    },
    {
      "source": "/v3/guidelines/ton-connect/guidelines/transaction-by-external-message",
      "destination": "TODO"
    },
    {
      "source": "/v3/guidelines/ton-connect/wallet",
      "destination": "TODO"
    },
    {
      "source": "/v3/guidelines/ton-connect/guidelines/developers",
      "destination": "TODO"
    },
    {
      "source": "/guidelines/advanced",
      "destination": "TODO-with-two-external-links"
    },
    {
      "source": "/guidelines/business",
      "destination": "TODO"
    },
    {
      "source": "/v3/guidelines/ton-connect/business/ton-connect-for-business",
      "destination": "TODO-should-be-same-as-before"
    },
    {
      "source": "/v3/guidelines/ton-connect/business/ton-connect-for-security",
      "destination": "TODO"
    },
    {
      "source": "/guidelines/web3-guidelines",
      "destination": "TODO"
    },
    {
      "source": "/v3/guidelines/web3/overview",
      "destination": "TODO-should-be-same"
    },
    {
      "source": "/guidelines/ton-dns",
      "destination": "TODO"
    },
    {
      "source": "/v3/guidelines/web3/ton-dns/subresolvers",
      "destination": "TODO"
    },
    {
      "source": "/guidelines/proxy-and-sites",
      "destination": "TODO"
    },
    {
      "source": "/v3/guidelines/web3/ton-proxy-sites/how-to-run-ton-site",
      "destination": "TODO"
    },
    {
      "source": "/v3/guidelines/web3/ton-proxy-sites/ton-sites-for-applications",
      "destination": "TODO"
    },
    {
      "source": "/v3/guidelines/web3/ton-proxy-sites/connect-with-ton-proxy",
      "destination": "TODO"
    },
    {
      "source": "/v3/guidelines/web3/ton-proxy-sites/how-to-open-any-ton-site",
      "destination": "TODO"
    },
    {
      "source": "/v3/guidelines/web3/ton-proxy-sites/site-and-domain-management",
      "destination": "TODO"
    },
    {
      "source": "/v3/guidelines/web3/ton-proxy-sites/running-your-own-ton-proxy",
      "destination": "TODO"
    },
    {
      "source": "/guidelines/ton-storage",
      "destination": "TODO"
    },
    {
      "source": "/v3/guidelines/web3/ton-storage/storage-daemon",
      "destination": "TODO"
    },
    {
      "source": "/v3/guidelines/web3/ton-storage/storage-provider",
      "destination": "TODO"
    },
    {
      "source": "/v3/guidelines/web3/ton-storage/storage-faq",
      "destination": "TODO"
    },
    {
      "source": "/v3/documentation/ton-documentation",
      "destination": "/"
    },
    {
      "source": "/v3/documentation/faq",
      "destination": "/pending/discover"
    },
    {
      "source": "/v3/documentation/smart-contracts/overview",
      "destination": "/pending/reference/blockchain/standard-smart-contracts"
    },
    {
      "source": "/v3/documentation/smart-contracts/addresses",
      "destination": "/pending/reference/blockchain/accounts/addresses"
    },
    {
      "source": "/v3/documentation/smart-contracts/getting-started/javascript",
      "destination": "/pending/build/setup"
    },
    {
      "source": "/v3/documentation/smart-contracts/getting-started/ide-plugins",
      "destination": "/pending/build/setup"
    },
    {
      "source": "/v3/documentation/smart-contracts/getting-started/testnet",
      "destination": "/pending/reference/blockchain/network/testnet"
    },
    {
      "source": "/v3/documentation/smart-contracts/contracts-specs/wallet-contracts",
      "destination": "/pending/reference/blockchain/standard-smart-contracts/wallets"
    },
    {
      "source": "/v3/documentation/smart-contracts/contracts-specs/highload-wallet",
      "destination": "/pending/reference/blockchain/standard-smart-contracts/highload-wallets"
    },
    {
      "source": "/v3/documentation/smart-contracts/contracts-specs/vesting-contract",
      "destination": "/pending/reference/blockchain/standard-smart-contracts/wallets/vesting"
    },
    {
      "source": "/v3/documentation/smart-contracts/contracts-specs/governance",
      "destination": "/pending/reference/blockchain/standard-smart-contracts/core/governance"
    },
    {
      "source": "/v3/documentation/smart-contracts/contracts-specs/nominator-pool",
      "destination": "/pending/reference/blockchain/standard-smart-contracts/core/nominator-pool"
    },
    {
      "source": "/v3/documentation/smart-contracts/contracts-specs/single-nominator-pool",
      "destination": "/pending/reference/blockchain/standard-smart-contracts/core/nominator-pool"
    },
    {
      "source": "/v3/documentation/smart-contracts/contracts-specs/precompiled-contracts",
      "destination": "/pending/reference/blockchain/standard-smart-contracts/core/precompiled"
    },
    {
      "source": "/v3/documentation/smart-contracts/contracts-specs/examples",
      "destination": "/pending/reference/blockchain/standard-smart-contracts"
    },
    {
      "source": "/v3/documentation/smart-contracts/limits",
      "destination": "/pending/reference/blockchain/limits"
    },
    {
      "source": "/v3/documentation/smart-contracts/message-management/messages-and-transactions",
      "destination": "TODO"
    },
    {
      "source": "/v3/documentation/smart-contracts/message-management/sending-messages",
      "destination": "TODO"
    },
    {
      "source": "/v3/documentation/smart-contracts/message-management/internal-messages",
      "destination": "TODO"
    },
    {
      "source": "/v3/documentation/smart-contracts/message-management/external-messages",
      "destination": "TODO"
    },
    {
      "source": "/v3/documentation/smart-contracts/message-management/non-bounceable-messages",
      "destination": "TODO"
    },
    {
      "source": "/v3/documentation/smart-contracts/message-management/message-modes-cookbook",
      "destination": "TODO"
    },
    {
      "source": "/v3/documentation/smart-contracts/message-management/ecosystem-messages-layout",
      "destination": "TODO"
    },
    {
      "source": "/v3/documentation/smart-contracts/transaction-fees/fees",
      "destination": "/pending/reference/blockchain/fees"
    },
    {
      "source": "/v3/documentation/smart-contracts/transaction-fees/fees-low-level",
      "destination": "/pending/reference/blockchain/fees"
    },
    {
      "source": "/v3/documentation/smart-contracts/transaction-fees/accept-message-effects",
      "destination": "/pending/reference/blockchain/fees"
    },
    {
      "source": "/v3/documentation/smart-contracts/transaction-fees/forward-fees",
      "destination": "/pending/reference/blockchain/fees"
    },
    {
      "source": "/v3/documentation/smart-contracts/shards/shards-intro",
      "destination": "/pending/reference/blockchain/sharding"
    },
    {
      "source": "/v3/documentation/smart-contracts/shards/infinity-sharding-paradigm",
      "destination": "/pending/reference/blockchain/sharding"
    },
    {
      "source": "/v3/documentation/smart-contracts/tact",
      "destination": "/pending/reference/blockchain/standard-smart-contracts"
    },
    {
      "source": "/v3/documentation/smart-contracts/tolk/overview",
      "destination": "/pending/reference/tolk"
    },
    {
      "source": "/v3/documentation/smart-contracts/tolk/environment-setup",
      "destination": "/pending/reference/tolk"
    },
    {
      "source": "/v3/documentation/smart-contracts/tolk/counter-smart-contract",
      "destination": "/pending/reference/tolk"
    },
    {
      "source": "/v3/documentation/smart-contracts/tolk/language-guide",
      "destination": "/pending/reference/tolk"
    },
    {
      "source": "/v3/documentation/smart-contracts/tolk/tolk-vs-func/in-short",
      "destination": "/pending/reference/tolk"
    },
    {
      "source": "/v3/documentation/smart-contracts/tolk/tolk-vs-func/in-detail",
      "destination": "/pending/reference/tolk"
    },
    {
      "source": "/v3/documentation/smart-contracts/tolk/tolk-vs-func/mutability",
      "destination": "/pending/reference/tolk"
    },
    {
      "source": "/v3/documentation/smart-contracts/tolk/tolk-vs-func/stdlib",
      "destination": "/pending/reference/tolk"
    },
    {
      "source": "/v3/documentation/smart-contracts/tolk/tolk-vs-func/pack-to-from-cells",
      "destination": "/pending/reference/tolk"
    },
    {
      "source": "/v3/documentation/smart-contracts/tolk/tolk-vs-func/create-message",
      "destination": "/pending/reference/tolk"
    },
    {
      "source": "/v3/documentation/smart-contracts/tolk/tolk-vs-func/lazy-loading",
      "destination": "/pending/reference/tolk"
    },
    {
      "source": "/v3/documentation/smart-contracts/tolk/changelog",
      "destination": "/pending/changelog/tolk"
    },
    {
      "source": "/v3/documentation/smart-contracts/func/overview",
      "destination": "/pending/reference/blockchain/standard-smart-contracts"
    },
    {
      "source": "/v3/documentation/smart-contracts/func/cookbook",
      "destination": "/pending/reference/blockchain/legacy/func/cookbook"
    },
    {
      "source": "/v3/documentation/smart-contracts/func/docs/types",
      "destination": "/pending/reference/blockchain/legacy/func/types"
    },
    {
      "source": "/v3/documentation/smart-contracts/func/docs/comments",
      "destination": "/pending/reference/blockchain/legacy/func/comments"
    },
    {
      "source": "/v3/documentation/smart-contracts/func/docs/literals_identifiers",
      "destination": "/pending/reference/blockchain/legacy/func/literals"
    },
    {
      "source": "/v3/documentation/smart-contracts/func/docs/functions",
      "destination": "/pending/reference/blockchain/legacy/func/functions"
    },
    {
      "source": "/v3/documentation/smart-contracts/func/docs/global_variables",
      "destination": "/pending/reference/blockchain/legacy/func/global-variables"
    },
    {
      "source": "/v3/documentation/smart-contracts/func/docs/compiler_directives",
      "destination": "/pending/reference/blockchain/legacy/func/compiler-directives"
    },
    {
      "source": "/v3/documentation/smart-contracts/func/docs/statements",
      "destination": "/pending/reference/blockchain/legacy/func/statements"
    },
    {
      "source": "/v3/documentation/smart-contracts/func/docs/builtins",
      "destination": "/pending/reference/blockchain/legacy/func/build-ins"
    },
    {
      "source": "/v3/documentation/smart-contracts/func/docs/dictionaries",
      "destination": "/pending/reference/blockchain/legacy/func/dictionaries"
    },
    {
      "source": "/v3/documentation/smart-contracts/func/docs/stdlib",
      "destination": "/pending/reference/blockchain/legacy/func/stdlib"
    },
    {
      "source": "/v3/documentation/smart-contracts/func/libraries",
      "destination": "/pending/reference/blockchain/legacy/func/libraries"
    },
    {
      "source": "/v3/documentation/smart-contracts/func/changelog",
      "destination": "/pending/changelog/func"
    },
    {
      "source": "/v3/documentation/smart-contracts/fift/overview",
      "destination": "/language/fift"
    },
    {
      "source": "/v3/documentation/smart-contracts/fift/fift-and-tvm-assembly",
      "destination": "/language/fift/fift-and-tvm-assembly"
    },
    {
      "source": "/v3/documentation/smart-contracts/fift/fift-deep-dive",
      "destination": "/language/fift/deep-dive"
    },
    {
      "source": "/v3/documentation/dapps/dapps-overview",
      "destination": "TODO"
    },
    {
      "source": "/v3/documentation/dapps/defi/coins",
      "destination": "TODO"
    },
    {
      "source": "/v3/documentation/dapps/defi/tokens",
      "destination": "TODO"
    },
    {
      "source": "/v3/documentation/dapps/defi/nft",
      "destination": "TODO"
    },
    {
      "source": "/v3/documentation/dapps/defi/subscriptions",
      "destination": "TODO"
    },
    {
      "source": "/v3/documentation/dapps/defi/ton-payments",
      "destination": "TODO"
    },
    {
      "source": "/v3/documentation/dapps/assets/overview",
      "destination": "TODO"
    },
    {
      "source": "/v3/documentation/dapps/assets/usdt",
      "destination": "TODO"
    },
    {
      "source": "/v3/documentation/dapps/oracles/about_blockchain_oracles",
      "destination": "/pending/discover/oracles"
    },
    {
      "source": "/v3/documentation/dapps/oracles/pyth",
      "destination": "/pending/discover/oracles"
    },
    {
      "source": "/v3/documentation/dapps/oracles/red_stone",
      "destination": "/pending/discover/oracles"
    },
    {
      "source": "/v3/documentation/infra/nodes/node-types",
      "destination": "/pending/reference/blockchain/nodes"
    },
    {
      "source": "/v3/documentation/infra/nodes/mytonctrl/mytonctrl-overview",
      "destination": "/pending/reference/blockchain/nodes"
    },
    {
      "source": "/v3/documentation/infra/nodes/mytonctrl/mytonctrl-status",
      "destination": "/pending/reference/blockchain/nodes"
    },
    {
      "source": "/v3/documentation/infra/nodes/mytonctrl/mytonctrl-errors",
      "destination": "/pending/reference/blockchain/nodes"
    },
    {
      "source": "/v3/documentation/infra/nodes/node-commands",
      "destination": "/pending/reference/blockchain/nodes"
    },
    {
      "source": "/v3/documentation/infra/nodes/validation/staking-incentives",
      "destination": "TODO"
    },
    {
      "source": "/v3/documentation/infra/nodes/validation/collators",
      "destination": "TODO"
    },
    {
      "source": "/v3/documentation/infra/minter-flow",
      "destination": "TODO"
    },
    {
      "source": "/v3/documentation/infra/crosschain/overview",
      "destination": "/pending/discover/bridges"
    },
    {
      "source": "/v3/documentation/infra/crosschain/bridge-addresses",
      "destination": "/pending/discover/bridges"
    },
    {
      "source": "/v3/documentation/network/configs/network-configs",
      "destination": "/pending/reference/blockchain/config"
    },
    {
      "source": "/v3/documentation/network/configs/blockchain-configs",
      "destination": "/pending/reference/blockchain/config"
    },
    {
      "source": "/v3/documentation/network/configs/config-params",
      "destination": "/pending/reference/blockchain/config"
    },
    {
      "source": "/v3/documentation/network/protocols/adnl/overview",
      "destination": "/pending/reference/blockchain/network/adnl"
    },
    {
      "source": "/v3/documentation/network/protocols/adnl/low-level-adnl",
      "destination": "/pending/reference/blockchain/network/adnl"
    },
    {
      "source": "/v3/documentation/network/protocols/adnl/adnl-tcp",
      "destination": "/pending/reference/blockchain/network/adnl"
    },
    {
      "source": "/v3/documentation/network/protocols/adnl/adnl-udp",
      "destination": "/pending/reference/blockchain/network/adnl"
    },
    {
      "source": "/v3/documentation/network/protocols/dht/ton-dht",
      "destination": "/pending/reference/blockchain/network/dht"
    },
    {
      "source": "/v3/documentation/network/protocols/dht/dht-deep-dive",
      "destination": "/pending/reference/blockchain/network/dht"
    },
    {
      "source": "/v3/documentation/network/protocols/rldp",
      "destination": "/pending/reference/blockchain/network/rldp"
    },
    {
      "source": "/v3/documentation/network/protocols/overlay",
      "destination": "/pending/reference/blockchain/network/overlay-subnets"
    },
    {
      "source": "/v3/documentation/data-formats/tlb/tl-b-language",
      "destination": "/pending/reference/serialization/tlb"
    },
    {
      "source": "/v3/documentation/data-formats/tlb/cell-boc",
      "destination": "/pending/reference/serialization/boc"
    },
    {
      "source": "/v3/documentation/data-formats/tlb/exotic-cells",
      "destination": "/pending/reference/serialization/cells"
    },
    {
      "source": "/v3/documentation/data-formats/tlb/library-cells",
      "destination": "/pending/reference/serialization/cells"
    },
    {
      "source": "/v3/documentation/data-formats/tlb/proofs",
      "destination": "TODO"
    },
    {
      "source": "/v3/documentation/data-formats/tlb/basic-proofing-concepts",
      "destination": "/pending/reference/serialization/proofs/basic"
    },
    {
      "source": "/v3/documentation/data-formats/tlb/tl-b-types",
      "destination": "/pending/reference/serialization/tlb-builtins"
    },
    {
      "source": "/v3/documentation/data-formats/tlb/canonical-cell-serialization",
      "destination": "/pending/reference/serialization/canonical"
    },
    {
      "source": "/v3/documentation/data-formats/tlb/msg-tlb",
      "destination": "/pending/reference/serialization/tlb-schemas/message"
    },
    {
      "source": "/v3/documentation/data-formats/tlb/block-layout",
      "destination": "/pending/reference/serialization/tlb-schemas/block"
    },
    {
      "source": "/v3/documentation/data-formats/tlb/transaction-layout",
      "destination": "/pending/reference/serialization/tlb-schemas/transaction"
    },
    {
      "source": "/v3/documentation/data-formats/tlb/crc32",
      "destination": "/pending/reference/serialization/tlb"
    },
    {
      "source": "/v3/documentation/data-formats/tlb/tlb-ide",
      "destination": "/pending/discover/tools/editors"
    },
    {
      "source": "/v3/documentation/data-formats/tlb/tlb-tools",
      "destination": "/pending/discover/tools/sdks"
    },
    {
      "source": "/v3/documentation/data-formats/tl",
      "destination": "/pending/reference/blockchain/network/tl"
    },
    {
      "source": "/v3/documentation/tvm/tvm-overview",
      "destination": "/pending/reference/tvm"
    },
    {
      "source": "/v3/documentation/tvm/tvm-initialization",
      "destination": "/pending/reference/tvm/init"
    },
    {
      "source": "/v3/documentation/tvm/tvm-exit-codes",
      "destination": "/pending/reference/tvm/exit-codes"
    },
    {
      "source": "/v3/documentation/tvm/instructions",
      "destination": "/pending/reference/tvm/instructions"
    },
    {
      "source": "/v3/documentation/tvm/specification/runvm",
      "destination": "/pending/reference/tvm/runvm"
    },
    {
      "source": "/v3/documentation/tvm/changelog/tvm-upgrade-2025-02",
      "destination": "/pending/changelog/tvm"
    },
    {
      "source": "/v3/documentation/tvm/changelog/tvm-upgrade-2024-04",
      "destination": "/pending/changelog/tvm"
    },
    {
      "source": "/v3/documentation/tvm/changelog/tvm-upgrade-2023-07",
      "destination": "/pending/changelog/tvm"
    },
    {
      "source": "/v3/documentation/whitepapers/overview",
      "destination": "/pending/reference/blockchain/legacy/whitepapers"
    },
    {
      "source": "/ton.pdf",
      "destination": "/resources/pdfs/ton.pdf"
    },
    {
      "source": "/tvm.pdf",
      "destination": "/resources/pdfs/tvm.pdf"
    },
    {
      "source": "/tblkch.pdf",
      "destination": "/resources/pdfs/tblkch.pdf"
    },
    {
      "source": "/catchain.pdf",
      "destination": "/resources/pdfs/catchain.pdf"
    },
    {
      "source": "/fiftbase.pdf",
      "destination": "/resources/pdfs/fiftbase.pdf"
    },
    {
      "source": "/v3/contribute",
      "destination": "/contribute"
    },
    {
      "source": "/v3/contribute/style-guide",
      "destination": "/contribute/style-guide"
    },
    {
      "source": "/v3/contribute/content-standardization",
      "destination": "/contribute"
    },
    {
      "source": "/v3/contribute/typography",
      "destination": "/contribute"
    },
    {
      "source": "/v3/contribute/localization-program/translation-style-guide",
      "destination": "/contribute"
    },
    {
      "source": "/v3/contribute/maintainers",
      "destination": "/contribute"
    }
  ]
}<|MERGE_RESOLUTION|>--- conflicted
+++ resolved
@@ -290,15 +290,12 @@
               "standard/wallets/history",
               "standard/wallets/v4",
               {
-<<<<<<< HEAD
                 "group": "V5",
                 "pages": [
                   "standard/wallets/v5",
                   "standard/wallets/v5-api"
                 ]
               },
-              "standard/wallets/highload",
-=======
                 "group": "Highload Wallets",
                 "pages": [
                   "standard/wallets/highload/overview",
@@ -320,7 +317,6 @@
                   }
                 ]
               },
->>>>>>> 54e6142e
               "standard/wallets/multisig"
             ]
           },
