--- conflicted
+++ resolved
@@ -355,11 +355,8 @@
                   "language/func/comments",
                   "language/func/types",
                   "language/func/literals",
-<<<<<<< HEAD
                   "language/func/operators",
-=======
                   "language/func/expressions",
->>>>>>> 09d6609b
                   "language/func/statements",
                   "language/func/functions",
                   "language/func/global-variables",
