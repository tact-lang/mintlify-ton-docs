{
  "$schema": "https://mintlify.com/docs.json",
  "theme": "maple",
  "name": "TON Docs",
  "logo": {
    "light": "/resources/logo/light.svg",
    "dark": "/resources/logo/dark.svg"
  },
  "favicon": "/favicon.png",
  "colors": {
    "primary": "#0098EA",
    "light": "#F7F9FB",
    "dark": "#1E2337"
  },
  "fonts": {
    "family": "Inter"
  },
  "appearance": {
    "default": "light",
    "strict": false
  },
  "styling": {
    "eyebrows": "breadcrumbs"
  },
  "contextual": {
    "options": [
      "copy",
      "chatgpt",
      "claude",
      "perplexity",
      "mcp",
      "cursor",
      "vscode"
    ]
  },
  "navigation": {
    "pages": [
      "start-here",
      "get-support",
      {
        "group": "Step by step",
        "pages": [
          "guidebook/first-dapp",
          "guidebook/from-ethereum",
          "guidebook/payment",
          "guidebook/nft",
          "guidebook/tokens",
          "guidebook/airdrop",
          "guidebook/debug",
          "guidebook/telegram",
          "guidebook/tma",
          "guidebook/react",
          "guidebook/auth",
          "guidebook/game",
          "guidebook/dapp",
          "guidebook/wallet",
          "guidebook/cex",
          {
            "group": "Frontend",
            "expanded": true,
            "pages": []
          },
          {
            "group": "Backend",
            "pages": []
          },
          {
            "group": "Mobile",
            "pages": []
          },
          "guidebook/more"
        ]
      },
      {
        "group": "Ecosystem",
        "pages": [
          "ecosystem/overview",
          {
            "group": "Wallet apps",
            "pages": [
              "ecosystem/wallet-apps/overview",
              "ecosystem/wallet-apps/tonkeeper",
              "ecosystem/wallet-apps/web",
              "ecosystem/wallet-apps/dev"
            ]
          },
          {
            "group": "Explorers",
            "pages": [
              "ecosystem/explorers/overview",
              "ecosystem/explorers/tonviewer"
            ]
          },
          {
            "group": "IDEs & plugins",
            "pages": [
              "ecosystem/ide/overview",
              "ecosystem/ide/vscode",
              "ecosystem/ide/jetbrains"
            ]
          },
          {
            "group": "Blueprint",
            "pages": [
              "ecosystem/blueprint/overview",
              "ecosystem/blueprint/create",
              "ecosystem/blueprint/structure",
              "ecosystem/blueprint/bindings",
              "ecosystem/blueprint/deploy",
              "ecosystem/blueprint/messages",
              "ecosystem/blueprint/config"
            ]
          },
          {
            "group": "Testing",
            "pages": [
              "ecosystem/testing/overview",
              "ecosystem/testing/sandbox",
              "ecosystem/testing/test-utils"
            ]
          },
          {
            "group": "TON Connect",
            "pages": [
              "ecosystem/ton-connect/index",
              "ecosystem/ton-connect/manifest",
              {
                "group": "Applications (dApps)",
                "pages": [
                  "ecosystem/ton-connect/dapps/send-toncoin",
                  "ecosystem/ton-connect/dapps/send-usdt",
                  "ecosystem/ton-connect/dapps/send-jetton",
                  "ecosystem/ton-connect/dapps/send-nft",
                  "ecosystem/ton-connect/dapps/check-toncoin-balance",
                  "ecosystem/ton-connect/dapps/check-usdt-balance",
                  "ecosystem/ton-connect/dapps/check-jetton-balance",
                  "ecosystem/ton-connect/dapps/check-nfts",
                  "ecosystem/ton-connect/dapps/track-transaction",
                  "ecosystem/ton-connect/dapps/sign-data",
                  "ecosystem/ton-connect/dapps/request-proof"
                ]
              },
              {
                "group": "WalletKit",
                "pages": [
                  "ecosystem/ton-connect/walletkit/index",
                  "ecosystem/ton-connect/walletkit/qa-guide",
                  "ecosystem/ton-connect/walletkit/native-web",
                  "ecosystem/ton-connect/walletkit/browser-extension"
                ]
              },
              {
                "group": "TON Connect articles from Google Docs",
                "tag": "TMP",
                "pages": [
                  "pending/integrate/ported/qa-guide",
                  "pending/integrate/ported/native-web",
                  "pending/integrate/ported/browser-extension"
                ]
              }
            ]
          },
          "ecosystem/sdks",
          "ecosystem/analytics",
          "ecosystem/status",
          {
            "group": "RPC providers",
            "pages": [
              "ecosystem/rpc/overview",
              "ecosystem/rpc/toncenter"
            ]
          },
          {
            "group": "Blockchain node",
            "pages": [
              "ecosystem/node/overview",
              "ecosystem/node/usage",
              "ecosystem/node/mytonctrl"
            ]
          },
          "ecosystem/ai",
          "ecosystem/more"
        ]
      },
      {
        "group": "Standard contracts",
        "pages": [
          "standard/overview",
          {
            "group": "Wallets",
            "pages": [
              "standard/wallets/comparison"
            ]
          },
          {
            "group": "Tokens",
            "pages": [
              "standard/tokens/comparison",
              "standard/tokens/nft",
              "standard/tokens/jetton",
              "standard/tokens/sbt",
              "standard/tokens/airdrop"
            ]
          },
          "standard/dex",
          "standard/vesting",
          "standard/governance"
        ]
      },
      {
        "group": "Contract patterns",
        "pages": [
          "techniques/examples",
          "techniques/carry-value",
          "techniques/sharding",
          "techniques/security",
          "techniques/gas",
          "techniques/offchaining",
          "techniques/tokens",
          "techniques/upgrades",
          "techniques/zk"
        ]
      },
      {
        "group": "Languages",
        "pages": [
          "language/tolk",
          "language/tlb",
          {
            "group": "Fift",
            "pages": [
              "language/fift/index",
              "language/fift/fift-and-tvm-assembly",
              "language/fift/fift-deep-dive"
            ]
          },
          {
            "group": "FunC",
            "pages": [
              "language/func/index",
              "language/func/cookbook",
              "language/func/changelog",
              {
                "group": "Language",
                "expanded": true,
                "pages": [
                  "language/func/comments",
                  "language/func/types",
                  "language/func/literals",
                  "language/func/statements",
                  "language/func/functions",
                  "language/func/global-variables",
                  "language/func/compiler-directives",
                  "language/func/built-ins",
                  "language/func/dictionaries"
                ]
              },
              {
                "group": "Libraries",
                "expanded": true,
                "pages": [
                  "language/func/stdlib",
                  "language/func/libraries"
                ]
              }
            ]
          },
          "language/tact"
        ]
      },
      {
        "group": "TVM: TON Virtual Machine",
        "pages": [
          "tvm/overview",
          {
            "group": "Serialization",
            "pages": [
              "tvm/serialization/cells",
              "tvm/serialization/library",
              "tvm/serialization/merkle",
              "tvm/serialization/pruned",
              "tvm/serialization/boc"
            ]
          },
          "tvm/exit-codes",
          "tvm/instructions",
          "tvm/changelog"
        ]
      },
      {
        "group": "Blockchain foundations",
        "pages": [
          "ton/overview",
          "ton/comparison",
          {
            "group": "Addresses",
            "pages": [
              "ton/addresses/addresses-general-info",
              "ton/addresses/address-formats"
            ]
          },
          "ton/statuses",
          "ton/transaction",
          "ton/phases-and-fees",
          "ton/shards",
          "ton/config",
          "ton/proofs",
          "ton/shards",
          "ton/consensus",
          "ton/precompiled",
          "ton/network",
          "ton/blocks",
<<<<<<< HEAD
          "ton/tvm",
=======
          "ton/tbl",
>>>>>>> 7fa3587f
          "ton/glossary"
        ]
      },
      {
        "group": "Web3 services",
        "pages": [
          "services/dns",
          "services/payment",
          "services/sites",
          "services/proxy",
          "services/storage"
        ]
      },
      {
        "group": "Contribute",
        "pages": [
          "contribute/index",
          "contribute/style-guide"
        ]
      }
    ]
  },
  "footer": {
    "socials": {
      "github": "https://github.com/ton-blockchain",
      "x": "https://twitter.com/ton_blockchain",
      "telegram": "https://t.me/addlist/1r5Vcb8eljk5Yzcy"
    }
  },
  "redirects": [
    {
      "source": "/v3/concepts/dive-into-ton/introduction",
      "destination": "/pending/discover/pending/dive-into-ton-introduction"
    },
    {
      "source": "/v3/concepts/dive-into-ton/ton-ecosystem/wallet-apps",
      "destination": "/pending/discover/tools/wallets"
    },
    {
      "source": "/v3/concepts/dive-into-ton/ton-ecosystem/explorers-in-ton",
      "destination": "/pending/discover/tools/explorers"
    },
    {
      "source": "/v3/concepts/dive-into-ton/ton-ecosystem/nft",
      "destination": "TODO-NFT-use-cases-into-customer-docs-or-cookbook-with-examples"
    },
    {
      "source": "/v3/concepts/dive-into-ton/ton-blockchain/blockchain-of-blockchains",
      "destination": "TODO-backport-changes"
    },
    {
      "source": "/v3/concepts/dive-into-ton/ton-blockchain/smart-contract-addresses",
      "destination": "/pending/reference/blockchain/accounts/addresses"
    },
    {
      "source": "/v3/concepts/dive-into-ton/ton-blockchain/cells-as-data-storage",
      "destination": "/pending/discover/ton-fundamentals/cells"
    },
    {
      "source": "/v3/concepts/dive-into-ton/ton-blockchain/ton-networking",
      "destination": "TODO-rather-useless-might-be-edited-into-fundamentals"
    },
    {
      "source": "/v3/concepts/dive-into-ton/ton-blockchain/sharding",
      "destination": "/pending/discover/ton-fundamentals/sharding"
    },
    {
      "source": "/v3/concepts/dive-into-ton/ton-blockchain/blockchain-comparison",
      "destination": "/pending/discover/differences/common"
    },
    {
      "source": "/v3/concepts/dive-into-ton/ton-blockchain/security-measures",
      "destination": "/pending/discover/security-audits"
    },
    {
      "source": "/v3/concepts/dive-into-ton/go-from-ethereum/blockchain-services",
      "destination": "/pending/discover/differences/ethereum"
    },
    {
      "source": "/v3/concepts/dive-into-ton/go-from-ethereum/difference-of-blockchains",
      "destination": "/pending/discover/differences/ethereum"
    },
    {
      "source": "/v3/concepts/dive-into-ton/go-from-ethereum/solidity-vs-func",
      "destination": "/pending/discover/differences/ethereum"
    },
    {
      "source": "/v3/concepts/dive-into-ton/go-from-ethereum/tvm-vs-evm",
      "destination": "/pending/discover/differences/ethereum"
    },
    {
      "source": "/v3/concepts/educational-resources",
      "destination": "/pending/discover/education"
    },
    {
      "source": "/v3/concepts/glossary",
      "destination": "/pending/discover/blockchain-basics/glossary"
    },
    {
      "source": "/v3/guidelines/quick-start/:slug*",
      "destination": "/pending/build/quick-start/tutorial-TODO-all-inner-guidelines/quick-start"
    },
    {
      "source": "/v3/guidelines/get-started-with-ton",
      "destination": "/pending/build/quick-start/tutorial"
    },
    {
      "source": "/guidelines/hello-world",
      "destination": "/pending/build/quick-start/tutorial"
    },
    {
      "source": "/guidelines/smat-contracts-guidelines",
      "destination": "/pending/build/on-chain"
    },
    {
      "source": "/v3/guidelines/smart-contracts/guidelines",
      "destination": "/pending/build/on-chain"
    },
    {
      "source": "/v3/guidelines/smart-contracts/get-methods",
      "destination": "/pending/build/off-chain/web3/get-methods"
    },
    {
      "source": "/v3/guidelines/smart-contracts/fee-calculation",
      "destination": "/pending/build/on-chain/fees"
    },
    {
      "source": "/guidelines/testing",
      "destination": "/pending/build/on-chain/testing"
    },
    {
      "source": "/v3/guidelines/smart-contracts/testing/overview",
      "destination": "/pending/build/on-chain/testing"
    },
    {
      "source": "/v3/guidelines/smart-contracts/testing/blueprint-config",
      "destination": "/pending/build/on-chain/testing"
    },
    {
      "source": "/v3/guidelines/smart-contracts/testing/writing-test-examples",
      "destination": "/pending/build/on-chain/testing/exit-codes"
    },
    {
      "source": "/v3/guidelines/smart-contracts/testing/collect-contract-gas-metric",
      "destination": "/pending/build/on-chain/testing/gas-consumption"
    },
    {
      "source": "/guidelines/security-measures",
      "destination": "/pending/build/on-chain/security"
    },
    {
      "source": "/v3/guidelines/smart-contracts/security/overview",
      "destination": "/pending/build/on-chain/security"
    },
    {
      "source": "/v3/guidelines/smart-contracts/security/common-vulnerabilities",
      "destination": "/pending/build/on-chain/security/best-practices"
    },
    {
      "source": "/v3/guidelines/smart-contracts/security/secure-programming",
      "destination": "/pending/build/on-chain/security/best-practices"
    },
    {
      "source": "/v3/guidelines/smart-contracts/security/things-to-focus",
      "destination": "/pending/build/on-chain/security/best-practices"
    },
    {
      "source": "/v3/guidelines/smart-contracts/security/ton-hack-challenge-1",
      "destination": "/pending/build/on-chain/security/hack-challenges"
    },
    {
      "source": "/v3/guidelines/smart-contracts/security/random-number-generation",
      "destination": "/pending/build/on-chain/security/best-practices"
    },
    {
      "source": "/v3/guidelines/smart-contracts/security/random",
      "destination": "/pending/build/on-chain/security/best-practices"
    },
    {
      "source": "/guidelines/how-to",
      "destination": "/pending/build/on-chain/standard-smart-contracts"
    },
    {
      "source": "/guidelines/compile-from-sources",
      "destination": "/pending/build/on-chain/legacy-examples"
    },
    {
      "source": "/v3/guidelines/smart-contracts/howto/compile/compilation-instructions",
      "destination": "/pending/build/on-chain/legacy-examples"
    },
    {
      "source": "/v3/guidelines/smart-contracts/howto/compile/instructions-low-memory",
      "destination": "/pending/build/on-chain/legacy-examples"
    },
    {
      "source": "/v3/guidelines/smart-contracts/howto/multisig",
      "destination": "/pending/build/on-chain/legacy-examples"
    },
    {
      "source": "/v3/guidelines/smart-contracts/howto/multisig-js",
      "destination": "/pending/build/on-chain/legacy-examples"
    },
    {
      "source": "/v3/guidelines/smart-contracts/howto/airdrop-claim-best-practice",
      "destination": "/pending/build/on-chain/standard-smart-contracts/airdrop"
    },
    {
      "source": "/v3/guidelines/smart-contracts/howto/shard-optimization",
      "destination": "/pending/build/on-chain/patterns/sharding"
    },
    {
      "source": "/v3/guidelines/smart-contracts/howto/wallet",
      "destination": "/pending/build/on-chain/standard-smart-contracts/wallet"
    },
    {
      "source": "/v3/guidelines/smart-contracts/howto/nominator-pool",
      "destination": "/participate/nominator-pool"
    },
    {
      "source": "/v3/guidelines/smart-contracts/howto/single-nominator-pool",
      "destination": "/participate/nominator-pool"
    },
    {
      "source": "/guidelines/dapps",
      "destination": "/pending/build/off-chain"
    },
    {
      "source": "/v3/guidelines/dapps/overview",
      "destination": "/pending/build/off-chain"
    },
    {
      "source": "/v3/guidelines/dapps/cookbook",
      "destination": "/pending/build/off-chain"
    },
    {
      "source": "/v3/guidelines/dapps/transactions/overview",
      "destination": "/pending/discover/ton-fundamentals/transactions"
    },
    {
      "source": "/v3/guidelines/dapps/transactions/foundations-of-blockchain",
      "destination": "TODO-might-go-to-Discover"
    },
    {
      "source": "/v3/guidelines/dapps/transactions/message-driven-execution",
      "destination": "/pending/discover/ton-fundamentals/messages"
    },
    {
      "source": "/v3/guidelines/dapps/transactions/hash-based-tracking",
      "destination": "TODO"
    },
    {
      "source": "/v3/guidelines/dapps/transactions/api-based-retrieval",
      "destination": "TODO"
    },
    {
      "source": "/v3/guidelines/dapps/transactions/explore-transactions",
      "destination": "TODO"
    },
    {
      "source": "/guidelines/api-sdk",
      "destination": "/pending/discover/tools/sdks"
    },
    {
      "source": "/v3/guidelines/dapps/apis-sdks/overview",
      "destination": "/pending/discover/tools/sdks"
    },
    {
      "source": "/v3/guidelines/dapps/apis-sdks/sdk",
      "destination": "/pending/discover/tools/sdks"
    },
    {
      "source": "/v3/guidelines/dapps/apis-sdks/api-types",
      "destination": "/pending/discover/apis"
    },
    {
      "source": "/v3/guidelines/dapps/apis-sdks/ton-http-apis",
      "destination": "/pending/discover/apis"
    },
    {
      "source": "/v3/guidelines/dapps/apis-sdks/ton-adnl-apis",
      "destination": "/pending/discover/apis"
    },
    {
      "source": "/guidelines/tutorials-and-examples",
      "destination": "/pending/build/off-chain/web3"
    },
    {
      "source": "/v3/guidelines/dapps/tutorials/jetton-airdrop",
      "destination": "TODO"
    },
    {
      "source": "/v3/guidelines/dapps/apis-sdks/api-keys",
      "destination": "TODO-how-to-get-ton-center-API-key"
    },
    {
      "source": "/v3/guidelines/dapps/apis-sdks/getblock-ton-api",
      "destination": "TODO-http-api-by-GetBlock"
    },
    {
      "source": "/v3/guidelines/dapps/tutorials/nft-minting-guide",
      "destination": "TODO"
    },
    {
      "source": "/v3/guidelines/dapps/tutorials/mint-your-first-token",
      "destination": "TODO"
    },
    {
      "source": "/v3/guidelines/dapps/tutorials/zero-knowledge-proofs",
      "destination": "TODO"
    },
    {
      "source": "/v3/guidelines/dapps/tutorials/web3-game-example",
      "destination": "TODO-in-complete-examples"
    },
    {
      "source": "/guidelines/tg-bot-examples",
      "destination": "/pending/build/off-chain/telegram-bots"
    },
    {
      "source": "/v3/guidelines/dapps/tutorials/telegram-bot-examples/accept-payments-in-a-telegram-bot",
      "destination": "/pending/build/off-chain/telegram-bots/ton-store"
    },
    {
      "source": "/v3/guidelines/dapps/tutorials/telegram-bot-examples/accept-payments-in-a-telegram-bot-2",
      "destination": "/pending/build/off-chain/telegram-bots/ton-balance"
    },
    {
      "source": "/v3/guidelines/dapps/tutorials/telegram-bot-examples/accept-payments-in-a-telegram-bot-js",
      "destination": "TODO-burgers-and-ice-cream"
    },
    {
      "source": "/guidelines/tma",
      "destination": "/pending/build/off-chain/telegram-mini-apps"
    },
    {
      "source": "/v3/guidelines/dapps/tma/overview",
      "destination": "/pending/build/off-chain/telegram-mini-apps"
    },
    {
      "source": "/guidelines/tma-guidelines",
      "destination": "/pending/build/off-chain/telegram-mini-apps"
    },
    {
      "source": "/v3/guidelines/dapps/tma/guidelines/testing-apps",
      "destination": "/pending/build/off-chain/telegram-mini-apps"
    },
    {
      "source": "/v3/guidelines/dapps/tma/guidelines/publishing",
      "destination": "/pending/build/off-chain/telegram-mini-apps"
    },
    {
      "source": "/v3/guidelines/dapps/tma/guidelines/monetization",
      "destination": "/pending/build/off-chain/telegram-mini-apps"
    },
    {
      "source": "/v3/guidelines/dapps/tma/guidelines/tips-and-tricks",
      "destination": "/pending/build/off-chain/telegram-mini-apps"
    },
    {
      "source": "/guidelines/tma-tutorials-and-examples",
      "destination": "/pending/build/off-chain/telegram-mini-apps"
    },
    {
      "source": "/v3/guidelines/dapps/tma/tutorials/step-by-step-guide",
      "destination": "/pending/build/off-chain/telegram-mini-apps"
    },
    {
      "source": "/v3/guidelines/dapps/tma/tutorials/app-examples",
      "destination": "/pending/build/off-chain/telegram-mini-apps"
    },
    {
      "source": "/v3/guidelines/dapps/tma/tutorials/design-guidelines",
      "destination": "/pending/build/off-chain/telegram-mini-apps"
    },
    {
      "source": "/v3/guidelines/dapps/tma/notcoin",
      "destination": "TODO-low-value"
    },
    {
      "source": "/v3/guidelines/dapps/tma/grants",
      "destination": "TODO-low-value"
    },
    {
      "source": "/guidelines/advanced-asset-processing",
      "destination": "/pending/build/off-chain/web3"
    },
    {
      "source": "/v3/guidelines/dapps/asset-processing/payments-processing",
      "destination": "/pending/build/off-chain/web3/toncoin"
    },
    {
      "source": "/v3/guidelines/dapps/asset-processing/jettons",
      "destination": "/pending/build/off-chain/standard-smart-contracts/jetton"
    },
    {
      "source": "/v3/guidelines/dapps/asset-processing/mintless-jettons",
      "destination": "/pending/build/off-chain/standard-smart-contracts/mintless-jetton"
    },
    {
      "source": "/v3/guidelines/dapps/asset-processing/compressed-nfts",
      "destination": "/pending/build/off-chain/standard-smart-contracts/compressed-nft"
    },
    {
      "source": "/v3/guidelines/dapps/asset-processing/mass-mint-tools",
      "destination": "TODO-more-likely-to-be-part-of-Discover-or-Overview"
    },
    {
      "source": "/guidelines/nft-processing",
      "destination": "/pending/build/off-chain/standard-smart-contracts/nft"
    },
    {
      "source": "/v3/guidelines/dapps/asset-processing/nft-processing/nfts",
      "destination": "/pending/build/off-chain/standard-smart-contracts/nft"
    },
    {
      "source": "/v3/guidelines/dapps/asset-processing/nft-processing/metadata-parsing",
      "destination": "/pending/build/off-chain/standard-smart-contracts/nft"
    },
    {
      "source": "/guidelines/nodes-guidelines",
      "destination": "/participate"
    },
    {
      "source": "/v3/guidelines/nodes/overview",
      "destination": "/participate"
    },
    {
      "source": "/guidelines/running-nodes",
      "destination": "/participate"
    },
    {
      "source": "/v3/guidelines/nodes/running-nodes/archive-node",
      "destination": "/participate/nodes/archive-node"
    },
    {
      "source": "/v3/guidelines/nodes/running-nodes/full-node",
      "destination": "/participate/nodes/full-node"
    },
    {
      "source": "/v3/guidelines/nodes/running-nodes/liteserver-node",
      "destination": "/participate/nodes/liteserver-node"
    },
    {
      "source": "/v3/guidelines/nodes/running-nodes/validator-node",
      "destination": "/participate/nodes/validator-node"
    },
    {
      "source": "/v3/guidelines/nodes/running-nodes/staking-with-nominator-pools",
      "destination": "/participate/nominator-pool"
    },
    {
      "source": "/v3/guidelines/nodes/running-nodes/run-mytonctrl-docker",
      "destination": "/participate"
    },
    {
      "source": "/v3/guidelines/nodes/running-nodes/running-a-local-ton",
      "destination": "/pending/build/local-blockchain"
    },
    {
      "source": "/v3/guidelines/nodes/running-nodes/secure-guidelines",
      "destination": "/participate/nodes/security"
    },
    {
      "source": "/guidelines/maintenance-guidelines",
      "destination": "TODO-this-and-the-rest-of-guidelines"
    },
    {
      "source": "/guidelines/ton-connect",
      "destination": "TODO"
    },
    {
      "source": "/v3/guidelines/ton-connect/overview",
      "destination": "TODO-same-as-before"
    },
    {
      "source": "/v3/guidelines/ton-connect/quick-start",
      "destination": "TODO"
    },
    {
      "source": "/guidelines/dapp-guide",
      "destination": "TODO"
    },
    {
      "source": "/v3/guidelines/ton-connect/creating-manifest",
      "destination": "TODO"
    },
    {
      "source": "/guidelines/install-ton-connect",
      "destination": "TODO"
    },
    {
      "source": "/v3/guidelines/ton-connect/frameworks/react",
      "destination": "TODO"
    },
    {
      "source": "/v3/guidelines/ton-connect/frameworks/web",
      "destination": "TODO"
    },
    {
      "source": "/v3/guidelines/ton-connect/frameworks/python",
      "destination": "TODO"
    },
    {
      "source": "/v3/guidelines/ton-connect/verifying-signed-in-users",
      "destination": "TODO"
    },
    {
      "source": "/guidelines/cookbook",
      "destination": "TODO"
    },
    {
      "source": "/v3/guidelines/ton-connect/cookbook/cells",
      "destination": "TODO-message-body"
    },
    {
      "source": "/v3/guidelines/ton-connect/cookbook/ton-transfer",
      "destination": "TODO"
    },
    {
      "source": "/v3/guidelines/ton-connect/cookbook/jetton-transfer",
      "destination": "TODO"
    },
    {
      "source": "/v3/guidelines/ton-connect/cookbook/nft-transfer",
      "destination": "TODO"
    },
    {
      "source": "/v3/guidelines/ton-connect/guidelines/transaction-by-external-message",
      "destination": "TODO"
    },
    {
      "source": "/v3/guidelines/ton-connect/wallet",
      "destination": "TODO"
    },
    {
      "source": "/v3/guidelines/ton-connect/guidelines/developers",
      "destination": "TODO"
    },
    {
      "source": "/guidelines/advanced",
      "destination": "TODO-with-two-external-links"
    },
    {
      "source": "/guidelines/business",
      "destination": "TODO"
    },
    {
      "source": "/v3/guidelines/ton-connect/business/ton-connect-for-business",
      "destination": "TODO-should-be-same-as-before"
    },
    {
      "source": "/v3/guidelines/ton-connect/business/ton-connect-for-security",
      "destination": "TODO"
    },
    {
      "source": "/guidelines/web3-guidelines",
      "destination": "TODO"
    },
    {
      "source": "/v3/guidelines/web3/overview",
      "destination": "TODO-should-be-same"
    },
    {
      "source": "/guidelines/ton-dns",
      "destination": "TODO"
    },
    {
      "source": "/v3/guidelines/web3/ton-dns/dns",
      "destination": "TODO"
    },
    {
      "source": "/v3/guidelines/web3/ton-dns/subresolvers",
      "destination": "TODO"
    },
    {
      "source": "/guidelines/proxy-and-sites",
      "destination": "TODO"
    },
    {
      "source": "/v3/guidelines/web3/ton-proxy-sites/how-to-run-ton-site",
      "destination": "TODO"
    },
    {
      "source": "/v3/guidelines/web3/ton-proxy-sites/ton-sites-for-applications",
      "destination": "TODO"
    },
    {
      "source": "/v3/guidelines/web3/ton-proxy-sites/connect-with-ton-proxy",
      "destination": "TODO"
    },
    {
      "source": "/v3/guidelines/web3/ton-proxy-sites/how-to-open-any-ton-site",
      "destination": "TODO"
    },
    {
      "source": "/v3/guidelines/web3/ton-proxy-sites/site-and-domain-management",
      "destination": "TODO"
    },
    {
      "source": "/v3/guidelines/web3/ton-proxy-sites/running-your-own-ton-proxy",
      "destination": "TODO"
    },
    {
      "source": "/guidelines/ton-storage",
      "destination": "TODO"
    },
    {
      "source": "/v3/guidelines/web3/ton-storage/storage-daemon",
      "destination": "TODO"
    },
    {
      "source": "/v3/guidelines/web3/ton-storage/storage-provider",
      "destination": "TODO"
    },
    {
      "source": "/v3/guidelines/web3/ton-storage/storage-faq",
      "destination": "TODO"
    },
    {
      "source": "/v3/documentation/ton-documentation",
      "destination": "/"
    },
    {
      "source": "/v3/documentation/faq",
      "destination": "/pending/discover"
    },
    {
      "source": "/v3/documentation/smart-contracts/overview",
      "destination": "/pending/reference/blockchain/standard-smart-contracts"
    },
    {
      "source": "/v3/documentation/smart-contracts/addresses",
      "destination": "/pending/reference/blockchain/accounts/addresses"
    },
    {
      "source": "/v3/documentation/smart-contracts/getting-started/javascript",
      "destination": "/pending/build/setup"
    },
    {
      "source": "/v3/documentation/smart-contracts/getting-started/ide-plugins",
      "destination": "/pending/build/setup"
    },
    {
      "source": "/v3/documentation/smart-contracts/getting-started/testnet",
      "destination": "/pending/reference/blockchain/network/testnet"
    },
    {
      "source": "/v3/documentation/smart-contracts/contracts-specs/wallet-contracts",
      "destination": "/pending/reference/blockchain/standard-smart-contracts/wallets"
    },
    {
      "source": "/v3/documentation/smart-contracts/contracts-specs/highload-wallet",
      "destination": "/pending/reference/blockchain/standard-smart-contracts/highload-wallets"
    },
    {
      "source": "/v3/documentation/smart-contracts/contracts-specs/vesting-contract",
      "destination": "/pending/reference/blockchain/standard-smart-contracts/wallets/vesting"
    },
    {
      "source": "/v3/documentation/smart-contracts/contracts-specs/governance",
      "destination": "/pending/reference/blockchain/standard-smart-contracts/core/governance"
    },
    {
      "source": "/v3/documentation/smart-contracts/contracts-specs/nominator-pool",
      "destination": "/pending/reference/blockchain/standard-smart-contracts/core/nominator-pool"
    },
    {
      "source": "/v3/documentation/smart-contracts/contracts-specs/single-nominator-pool",
      "destination": "/pending/reference/blockchain/standard-smart-contracts/core/nominator-pool"
    },
    {
      "source": "/v3/documentation/smart-contracts/contracts-specs/precompiled-contracts",
      "destination": "/pending/reference/blockchain/standard-smart-contracts/core/precompiled"
    },
    {
      "source": "/v3/documentation/smart-contracts/contracts-specs/examples",
      "destination": "/pending/reference/blockchain/standard-smart-contracts"
    },
    {
      "source": "/v3/documentation/smart-contracts/limits",
      "destination": "/pending/reference/blockchain/limits"
    },
    {
      "source": "/v3/documentation/smart-contracts/message-management/messages-and-transactions",
      "destination": "TODO"
    },
    {
      "source": "/v3/documentation/smart-contracts/message-management/sending-messages",
      "destination": "TODO"
    },
    {
      "source": "/v3/documentation/smart-contracts/message-management/internal-messages",
      "destination": "TODO"
    },
    {
      "source": "/v3/documentation/smart-contracts/message-management/external-messages",
      "destination": "TODO"
    },
    {
      "source": "/v3/documentation/smart-contracts/message-management/non-bounceable-messages",
      "destination": "TODO"
    },
    {
      "source": "/v3/documentation/smart-contracts/message-management/message-modes-cookbook",
      "destination": "TODO"
    },
    {
      "source": "/v3/documentation/smart-contracts/message-management/ecosystem-messages-layout",
      "destination": "TODO"
    },
    {
      "source": "/v3/documentation/smart-contracts/transaction-fees/fees",
      "destination": "/pending/reference/blockchain/fees"
    },
    {
      "source": "/v3/documentation/smart-contracts/transaction-fees/fees-low-level",
      "destination": "/pending/reference/blockchain/fees"
    },
    {
      "source": "/v3/documentation/smart-contracts/transaction-fees/accept-message-effects",
      "destination": "/pending/reference/blockchain/fees"
    },
    {
      "source": "/v3/documentation/smart-contracts/transaction-fees/forward-fees",
      "destination": "/pending/reference/blockchain/fees"
    },
    {
      "source": "/v3/documentation/smart-contracts/shards/shards-intro",
      "destination": "/pending/reference/blockchain/sharding"
    },
    {
      "source": "/v3/documentation/smart-contracts/shards/infinity-sharding-paradigm",
      "destination": "/pending/reference/blockchain/sharding"
    },
    {
      "source": "/v3/documentation/smart-contracts/tact",
      "destination": "/pending/reference/blockchain/standard-smart-contracts"
    },
    {
      "source": "/v3/documentation/smart-contracts/tolk/overview",
      "destination": "/pending/reference/tolk"
    },
    {
      "source": "/v3/documentation/smart-contracts/tolk/environment-setup",
      "destination": "/pending/reference/tolk"
    },
    {
      "source": "/v3/documentation/smart-contracts/tolk/counter-smart-contract",
      "destination": "/pending/reference/tolk"
    },
    {
      "source": "/v3/documentation/smart-contracts/tolk/language-guide",
      "destination": "/pending/reference/tolk"
    },
    {
      "source": "/v3/documentation/smart-contracts/tolk/tolk-vs-func/in-short",
      "destination": "/pending/reference/tolk"
    },
    {
      "source": "/v3/documentation/smart-contracts/tolk/tolk-vs-func/in-detail",
      "destination": "/pending/reference/tolk"
    },
    {
      "source": "/v3/documentation/smart-contracts/tolk/tolk-vs-func/mutability",
      "destination": "/pending/reference/tolk"
    },
    {
      "source": "/v3/documentation/smart-contracts/tolk/tolk-vs-func/stdlib",
      "destination": "/pending/reference/tolk"
    },
    {
      "source": "/v3/documentation/smart-contracts/tolk/tolk-vs-func/pack-to-from-cells",
      "destination": "/pending/reference/tolk"
    },
    {
      "source": "/v3/documentation/smart-contracts/tolk/tolk-vs-func/create-message",
      "destination": "/pending/reference/tolk"
    },
    {
      "source": "/v3/documentation/smart-contracts/tolk/tolk-vs-func/lazy-loading",
      "destination": "/pending/reference/tolk"
    },
    {
      "source": "/v3/documentation/smart-contracts/tolk/changelog",
      "destination": "/pending/changelog/tolk"
    },
    {
      "source": "/v3/documentation/smart-contracts/func/overview",
      "destination": "/pending/reference/blockchain/standard-smart-contracts"
    },
    {
      "source": "/v3/documentation/smart-contracts/func/cookbook",
      "destination": "/pending/reference/blockchain/legacy/func/cookbook"
    },
    {
      "source": "/v3/documentation/smart-contracts/func/docs/types",
      "destination": "/pending/reference/blockchain/legacy/func/types"
    },
    {
      "source": "/v3/documentation/smart-contracts/func/docs/comments",
      "destination": "/pending/reference/blockchain/legacy/func/comments"
    },
    {
      "source": "/v3/documentation/smart-contracts/func/docs/literals_identifiers",
      "destination": "/pending/reference/blockchain/legacy/func/literals"
    },
    {
      "source": "/v3/documentation/smart-contracts/func/docs/functions",
      "destination": "/pending/reference/blockchain/legacy/func/functions"
    },
    {
      "source": "/v3/documentation/smart-contracts/func/docs/global_variables",
      "destination": "/pending/reference/blockchain/legacy/func/global-variables"
    },
    {
      "source": "/v3/documentation/smart-contracts/func/docs/compiler_directives",
      "destination": "/pending/reference/blockchain/legacy/func/compiler-directives"
    },
    {
      "source": "/v3/documentation/smart-contracts/func/docs/statements",
      "destination": "/pending/reference/blockchain/legacy/func/statements"
    },
    {
      "source": "/v3/documentation/smart-contracts/func/docs/builtins",
      "destination": "/pending/reference/blockchain/legacy/func/build-ins"
    },
    {
      "source": "/v3/documentation/smart-contracts/func/docs/dictionaries",
      "destination": "/pending/reference/blockchain/legacy/func/dictionaries"
    },
    {
      "source": "/v3/documentation/smart-contracts/func/docs/stdlib",
      "destination": "/pending/reference/blockchain/legacy/func/stdlib"
    },
    {
      "source": "/v3/documentation/smart-contracts/func/libraries",
      "destination": "/pending/reference/blockchain/legacy/func/libraries"
    },
    {
      "source": "/v3/documentation/smart-contracts/func/changelog",
      "destination": "/pending/changelog/func"
    },
    {
      "source": "/v3/documentation/smart-contracts/fift/overview",
      "destination": "/language/fift"
    },
    {
      "source": "/v3/documentation/smart-contracts/fift/fift-and-tvm-assembly",
      "destination": "/language/fift/fift-and-tvm-assembly"
    },
    {
      "source": "/v3/documentation/smart-contracts/fift/fift-deep-dive",
      "destination": "/language/fift/fift-deep-dive"
    },
    {
      "source": "/v3/documentation/dapps/dapps-overview",
      "destination": "TODO"
    },
    {
      "source": "/v3/documentation/dapps/defi/coins",
      "destination": "TODO"
    },
    {
      "source": "/v3/documentation/dapps/defi/tokens",
      "destination": "TODO"
    },
    {
      "source": "/v3/documentation/dapps/defi/nft",
      "destination": "TODO"
    },
    {
      "source": "/v3/documentation/dapps/defi/subscriptions",
      "destination": "TODO"
    },
    {
      "source": "/v3/documentation/dapps/defi/ton-payments",
      "destination": "TODO"
    },
    {
      "source": "/v3/documentation/dapps/assets/overview",
      "destination": "TODO"
    },
    {
      "source": "/v3/documentation/dapps/assets/usdt",
      "destination": "TODO"
    },
    {
      "source": "/v3/documentation/dapps/oracles/about_blockchain_oracles",
      "destination": "/pending/discover/oracles"
    },
    {
      "source": "/v3/documentation/dapps/oracles/pyth",
      "destination": "/pending/discover/oracles"
    },
    {
      "source": "/v3/documentation/dapps/oracles/red_stone",
      "destination": "/pending/discover/oracles"
    },
    {
      "source": "/v3/documentation/infra/nodes/node-types",
      "destination": "/pending/reference/blockchain/nodes"
    },
    {
      "source": "/v3/documentation/infra/nodes/mytonctrl/mytonctrl-overview",
      "destination": "/pending/reference/blockchain/nodes"
    },
    {
      "source": "/v3/documentation/infra/nodes/mytonctrl/mytonctrl-status",
      "destination": "/pending/reference/blockchain/nodes"
    },
    {
      "source": "/v3/documentation/infra/nodes/mytonctrl/mytonctrl-errors",
      "destination": "/pending/reference/blockchain/nodes"
    },
    {
      "source": "/v3/documentation/infra/nodes/node-commands",
      "destination": "/pending/reference/blockchain/nodes"
    },
    {
      "source": "/v3/documentation/infra/nodes/validation/staking-incentives",
      "destination": "TODO"
    },
    {
      "source": "/v3/documentation/infra/nodes/validation/collators",
      "destination": "TODO"
    },
    {
      "source": "/v3/documentation/infra/minter-flow",
      "destination": "TODO"
    },
    {
      "source": "/v3/documentation/infra/crosschain/overview",
      "destination": "/pending/discover/bridges"
    },
    {
      "source": "/v3/documentation/infra/crosschain/bridge-addresses",
      "destination": "/pending/discover/bridges"
    },
    {
      "source": "/v3/documentation/network/configs/network-configs",
      "destination": "/pending/reference/blockchain/config"
    },
    {
      "source": "/v3/documentation/network/configs/blockchain-configs",
      "destination": "/pending/reference/blockchain/config"
    },
    {
      "source": "/v3/documentation/network/configs/config-params",
      "destination": "/pending/reference/blockchain/config"
    },
    {
      "source": "/v3/documentation/network/protocols/adnl/overview",
      "destination": "/pending/reference/blockchain/network/adnl"
    },
    {
      "source": "/v3/documentation/network/protocols/adnl/low-level-adnl",
      "destination": "/pending/reference/blockchain/network/adnl"
    },
    {
      "source": "/v3/documentation/network/protocols/adnl/adnl-tcp",
      "destination": "/pending/reference/blockchain/network/adnl"
    },
    {
      "source": "/v3/documentation/network/protocols/adnl/adnl-udp",
      "destination": "/pending/reference/blockchain/network/adnl"
    },
    {
      "source": "/v3/documentation/network/protocols/dht/ton-dht",
      "destination": "/pending/reference/blockchain/network/dht"
    },
    {
      "source": "/v3/documentation/network/protocols/dht/dht-deep-dive",
      "destination": "/pending/reference/blockchain/network/dht"
    },
    {
      "source": "/v3/documentation/network/protocols/rldp",
      "destination": "/pending/reference/blockchain/network/rldp"
    },
    {
      "source": "/v3/documentation/network/protocols/overlay",
      "destination": "/pending/reference/blockchain/network/overlay-subnets"
    },
    {
      "source": "/v3/documentation/data-formats/tlb/tl-b-language",
      "destination": "/pending/reference/serialization/tlb"
    },
    {
      "source": "/v3/documentation/data-formats/tlb/cell-boc",
      "destination": "/pending/reference/serialization/boc"
    },
    {
      "source": "/v3/documentation/data-formats/tlb/exotic-cells",
      "destination": "/pending/reference/serialization/cells"
    },
    {
      "source": "/v3/documentation/data-formats/tlb/library-cells",
      "destination": "/pending/reference/serialization/cells"
    },
    {
      "source": "/v3/documentation/data-formats/tlb/proofs",
      "destination": "TODO"
    },
    {
      "source": "/v3/documentation/data-formats/tlb/basic-proofing-concepts",
      "destination": "/pending/reference/serialization/proofs/basic"
    },
    {
      "source": "/v3/documentation/data-formats/tlb/tl-b-types",
      "destination": "/pending/reference/serialization/tlb-builtins"
    },
    {
      "source": "/v3/documentation/data-formats/tlb/canonical-cell-serialization",
      "destination": "/pending/reference/serialization/canonical"
    },
    {
      "source": "/v3/documentation/data-formats/tlb/msg-tlb",
      "destination": "/pending/reference/serialization/tlb-schemas/message"
    },
    {
      "source": "/v3/documentation/data-formats/tlb/block-layout",
      "destination": "/pending/reference/serialization/tlb-schemas/block"
    },
    {
      "source": "/v3/documentation/data-formats/tlb/transaction-layout",
      "destination": "/pending/reference/serialization/tlb-schemas/transaction"
    },
    {
      "source": "/v3/documentation/data-formats/tlb/crc32",
      "destination": "/pending/reference/serialization/tlb"
    },
    {
      "source": "/v3/documentation/data-formats/tlb/tlb-ide",
      "destination": "/pending/discover/tools/editors"
    },
    {
      "source": "/v3/documentation/data-formats/tlb/tlb-tools",
      "destination": "/pending/discover/tools/sdks"
    },
    {
      "source": "/v3/documentation/data-formats/tl",
      "destination": "/pending/reference/blockchain/network/tl"
    },
    {
      "source": "/v3/documentation/tvm/tvm-overview",
      "destination": "/pending/reference/tvm"
    },
    {
      "source": "/v3/documentation/tvm/tvm-initialization",
      "destination": "/pending/reference/tvm/init"
    },
    {
      "source": "/v3/documentation/tvm/tvm-exit-codes",
      "destination": "/pending/reference/tvm/exit-codes"
    },
    {
      "source": "/v3/documentation/tvm/instructions",
      "destination": "/pending/reference/tvm/instructions"
    },
    {
      "source": "/v3/documentation/tvm/specification/runvm",
      "destination": "/pending/reference/tvm/runvm"
    },
    {
      "source": "/v3/documentation/tvm/changelog/tvm-upgrade-2025-02",
      "destination": "/pending/changelog/tvm"
    },
    {
      "source": "/v3/documentation/tvm/changelog/tvm-upgrade-2024-04",
      "destination": "/pending/changelog/tvm"
    },
    {
      "source": "/v3/documentation/tvm/changelog/tvm-upgrade-2023-07",
      "destination": "/pending/changelog/tvm"
    },
    {
      "source": "/v3/documentation/whitepapers/overview",
      "destination": "/pending/reference/blockchain/legacy/whitepapers"
    },
    {
      "source": "/ton.pdf",
      "destination": "/resources/pdfs/ton.pdf"
    },
    {
      "source": "/tvm.pdf",
      "destination": "/resources/pdfs/tvm.pdf"
    },
    {
      "source": "/tblkch.pdf",
      "destination": "/resources/pdfs/tblkch.pdf"
    },
    {
      "source": "/catchain.pdf",
      "destination": "/resources/pdfs/catchain.pdf"
    },
    {
      "source": "/fiftbase.pdf",
      "destination": "/resources/pdfs/fiftbase.pdf"
    },
    {
      "source": "/v3/contribute",
      "destination": "/contribute"
    },
    {
      "source": "/v3/contribute/style-guide",
      "destination": "/contribute/style-guide"
    },
    {
      "source": "/v3/contribute/content-standardization",
      "destination": "/contribute"
    },
    {
      "source": "/v3/contribute/typography",
      "destination": "/contribute"
    },
    {
      "source": "/v3/contribute/localization-program/translation-style-guide",
      "destination": "/contribute"
    },
    {
      "source": "/v3/contribute/maintainers",
      "destination": "/contribute"
    }
  ]
}<|MERGE_RESOLUTION|>--- conflicted
+++ resolved
@@ -310,11 +310,8 @@
           "ton/precompiled",
           "ton/network",
           "ton/blocks",
-<<<<<<< HEAD
           "ton/tvm",
-=======
           "ton/tbl",
->>>>>>> 7fa3587f
           "ton/glossary"
         ]
       },
