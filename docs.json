--- conflicted
+++ resolved
@@ -323,11 +323,8 @@
                 "pages": [
                   "standard/tokens/nft/overview",
                   "standard/tokens/nft/how-works",
-<<<<<<< HEAD
                   "standard/tokens/nft/how-to-transfer",
-=======
                   "standard/tokens/nft/comparison",
->>>>>>> c8c9ecb9
                   "standard/tokens/nft/cNFT-how-it-works"
                 ]
               },
