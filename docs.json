--- conflicted
+++ resolved
@@ -209,18 +209,14 @@
           {
             "group": "Wallets",
             "pages": [
-<<<<<<< HEAD
               "standard/wallets/how-it-works",
               "standard/wallets/mnemonics",
-              "standard/wallets/comparison"
-=======
               "standard/wallets/comparison",
               "standard/wallets/history",
               "standard/wallets/v5",
               "standard/wallets/v4",
               "standard/wallets/highload",
               "standard/wallets/multisig"
->>>>>>> 8c5e29d5
             ]
           },
           {
