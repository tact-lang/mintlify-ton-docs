{
  "$schema": "https://mintlify.com/docs.json",
  "theme": "maple",
  "name": "TON Docs",
  "logo": {
    "light": "/resources/logo/light.svg",
    "dark": "/resources/logo/dark.svg"
  },
  "favicon": "/favicon.png",
  "colors": {
    "primary": "#0098EA",
    "light": "#F7F9FB",
    "dark": "#1E2337"
  },
  "fonts": {
    "family": "Inter"
  },
  "appearance": {
    "default": "light",
    "strict": false
  },
  "styling": {
    "eyebrows": "breadcrumbs"
  },
  "contextual": {
    "options": [
      "copy",
      "chatgpt",
      "claude",
      "perplexity",
      "mcp",
      "cursor",
      "vscode"
    ]
  },
  "navigation": {
    "pages": [
      "start-here",
      "get-support",
      {
        "group": "Step-by-step guides",
        "pages": [
          "guidebook/first-dapp",
          "guidebook/first-smart-contract",
          "guidebook/from-ethereum",
          "guidebook/payment",
          "guidebook/airdrop",
          "guidebook/debug",
          "guidebook/telegram",
          "guidebook/tma",
          "guidebook/react",
          "guidebook/auth",
          "guidebook/game",
          "guidebook/dapp",
          "guidebook/wallet",
          "guidebook/cex",
          {
            "group": "Frontend",
            "expanded": true,
            "pages": []
          },
          {
            "group": "Backend",
            "pages": []
          },
          {
            "group": "Mobile",
            "pages": []
          },
          "guidebook/more"
        ]
      },
      {
        "group": "Ecosystem",
        "pages": [
          "ecosystem/overview",
          {
            "group": "Wallet apps",
            "pages": [
              "ecosystem/wallet-apps/overview",
              "ecosystem/wallet-apps/tonkeeper",
              "ecosystem/wallet-apps/web",
              "ecosystem/wallet-apps/dev",
              "ecosystem/wallet-apps/addresses-workflow"
            ]
          },
          {
            "group": "Explorers",
            "pages": [
              "ecosystem/explorers/overview",
              "ecosystem/explorers/tonviewer"
            ]
          },
          {
            "group": "Telegram Mini Apps (TMA)",
            "pages": [
              "ecosystem/tma/overview",
              "ecosystem/tma/create-mini-app",
              {
                "group": "Telegram UI",
                "pages": [
                  "ecosystem/tma/telegram-ui/overview",
                  "ecosystem/tma/telegram-ui/getting-started",
                  "ecosystem/tma/telegram-ui/platform-and-palette",
                  {
                    "group": "Reference",
                    "pages": [
                      "ecosystem/tma/telegram-ui/reference/avatar"
                    ]
                  }
                ]
              },
              {
                "group": "Mate",
                "pages": [
                  "ecosystem/tma/mate/telegram-apps-mate",
                  "ecosystem/tma/mate/getting-started",
                  "ecosystem/tma/mate/hosting"
                ]
              },
              {
                "group": "Analytics",
                "pages": [
                  "ecosystem/tma/analytics/analytics",
                  "ecosystem/tma/analytics/supported-events",
                  "ecosystem/tma/analytics/preparation",
                  "ecosystem/tma/analytics/install-via-script",
                  "ecosystem/tma/analytics/install-via-npm",
                  "ecosystem/tma/analytics/api-endpoints",
                  "ecosystem/tma/analytics/managing-integration",
                  "ecosystem/tma/analytics/faq"
                ]
              }
            ]
          },
          {
            "group": "IDEs and editor plugins",
            "pages": [
              "ecosystem/ide/overview",
              "ecosystem/ide/vscode",
              "ecosystem/ide/jetbrains"
            ]
          },
          {
            "group": "Development environment",
            "pages": [
              "ecosystem/blueprint/overview",
              "ecosystem/blueprint/develop",
              {
                "group": "Smart contracts testing",
                "pages": [
                  "ecosystem/blueprint/testing/overview",
                  "ecosystem/blueprint/testing/testing-on-real-network",
                  "ecosystem/blueprint/testing/styleguide",
                  "ecosystem/blueprint/testing/reference"
                ]
              },
              "ecosystem/blueprint/deploy",
              "ecosystem/blueprint/coverage",
              "ecosystem/blueprint/benchmarks",
              "ecosystem/blueprint/config",
              "ecosystem/blueprint/reference"
            ]
          },
          {
            "group": "TON Connect",
            "pages": [
              "ecosystem/ton-connect/index",
              "ecosystem/ton-connect/manifest",
              "ecosystem/ton-connect/message-lookup",
              {
                "group": "Applications (dApps)",
                "pages": [
                  "ecosystem/ton-connect/dapps/send-toncoin",
                  "ecosystem/ton-connect/dapps/send-usdt",
                  "ecosystem/ton-connect/dapps/send-jetton",
                  "ecosystem/ton-connect/dapps/send-nft",
                  "ecosystem/ton-connect/dapps/check-toncoin-balance",
                  "ecosystem/ton-connect/dapps/check-usdt-balance",
                  "ecosystem/ton-connect/dapps/check-jetton-balance",
                  "ecosystem/ton-connect/dapps/check-nfts",
                  "ecosystem/ton-connect/dapps/track-transaction",
                  "ecosystem/ton-connect/dapps/sign-data",
                  "ecosystem/ton-connect/dapps/request-proof"
                ]
              },
              {
                "group": "WalletKit",
                "pages": [
                  "ecosystem/ton-connect/walletkit/index",
                  {
                    "group": "Web",
                    "pages": [
                      "ecosystem/ton-connect/walletkit/web/init"
                    ]
                  },
                  "ecosystem/ton-connect/walletkit/qa-guide",
                  "ecosystem/ton-connect/walletkit/native-web",
                  "ecosystem/ton-connect/walletkit/browser-extension"
                ]
              }
            ]
          },
          "ecosystem/sdks",
          "ecosystem/analytics",
          "ecosystem/status",
          {
            "group": "Oracles",
            "pages": [
              "ecosystem/interoperability/oracles/overview",
              "ecosystem/interoperability/oracles/redstone",
              "ecosystem/interoperability/oracles/pyth"
            ]
          },
          {
            "group": "Bridges",
            "pages": [
              "ecosystem/interoperability/bridges/overview"
            ]
          },
          {
            "group": "RPC providers",
            "pages": [
              "ecosystem/rpc/overview",
              {
                "group": "TON Center",
                "expanded": true,
                "pages": [
                  "ecosystem/rpc/toncenter/overview",
                  "ecosystem/rpc/toncenter/get-api-key",
                  {
                    "group": "API v2",
                    "openapi": {
                      "source": "ecosystem/rpc/toncenter/v2.json",
                      "directory": "ecosystem/rpc/toncenter/v2"
                    }
                  },
                  {
                    "group": "API v3",
                    "openapi": {
                      "source": "ecosystem/rpc/toncenter/v3.yaml",
                      "directory": "ecosystem/rpc/toncenter/v3"
                    }
                  }
                ]
              },
              "ecosystem/rpc/price"
            ]
          },
          {
            "group": "Blockchain node",
            "pages": [
              "ecosystem/node/overview",
              "ecosystem/node/setup-mytonctrl",
              "ecosystem/node/setup-mylocalton",
              {
                "group": "MyTonCtrl Reference",
                "pages": [
                  "ecosystem/node/mytonctrl/overview",
                  "ecosystem/node/mytonctrl/core",
                  "ecosystem/node/mytonctrl/installer",
                  "ecosystem/node/mytonctrl/wallet",
                  "ecosystem/node/mytonctrl/validator",
                  "ecosystem/node/mytonctrl/collator",
                  "ecosystem/node/mytonctrl/pools",
                  "ecosystem/node/mytonctrl/liquid_staking",
                  "ecosystem/node/mytonctrl/custom_overlays",
                  "ecosystem/node/mytonctrl/utilities",
                  "ecosystem/node/mytonctrl/alerting",
                  "ecosystem/node/mytonctrl/backups",
                  "ecosystem/node/mytonctrl/btc_teleport"
                ]
              }
            ]
          },
          "ecosystem/ai",
          "ecosystem/more"
        ]
      },
      {
        "group": "Standard contracts",
        "pages": [
          "standard/overview",
          {
            "group": "Wallets",
            "pages": [
              "standard/wallets/how-it-works",
              "standard/wallets/mnemonics",
              "standard/wallets/comparison",
              "standard/wallets/history",
              "standard/wallets/v5",
              "standard/wallets/v4",
              {
                "group": "Highload Wallets",
                "pages": [
                  "standard/wallets/highload/overview",
                  {
                    "group": "Highload Wallet v3",
                    "pages": [
                      "standard/wallets/highload/v3/create",
                      "standard/wallets/highload/v3/send-single-transfer",
                      "standard/wallets/highload/v3/send-batch-transfers",
                      "standard/wallets/highload/v3/verify-is-processed",
                      "standard/wallets/highload/v3/specification"
                    ]
                  },
                  {
                    "group": "Highload Wallet v2",
                    "pages": [
                      "standard/wallets/highload/v2/specification"
                    ]
                  }
                ]
              },
              "standard/wallets/multisig"
            ]
          },
          {
            "group": "Tokens",
            "expanded": true,
            "pages": [
              "standard/tokens/overview",
              "standard/tokens/metadata",
              {
                "group": "Jettons",
                "pages": [
                  "standard/tokens/jettons/overview",
                  "standard/tokens/jettons/how-it-works",
                  "standard/tokens/jettons/comparison",
                  "standard/tokens/jettons/how-to-mint",
                  "standard/tokens/jettons/how-to-burning",
                  "standard/tokens/jettons/how-to-find",
                  "standard/tokens/jettons/how-to-transfer",
                  "standard/tokens/jettons/how-to-get-wallet-data",
                  "standard/tokens/jettons/how-to-get-supply-data",
                  "standard/tokens/jettons/how-to-get-wallet-data",
                  "standard/tokens/jettons/API",
                  "standard/tokens/jettons/mintless/overview",
                  "standard/tokens/jettons/mintless/how-to-deploy"
                ]
              },
              {
                "group": "NFT",
                "pages": [
                  "standard/tokens/nft/overview",
<<<<<<< HEAD
                  "standard/tokens/nft/how-it-works",
                  "standard/tokens/nft/how-to-deploy-item",
                  "standard/tokens/nft/how-to-transfer",
                  "standard/tokens/nft/how-to-get-metadata",
                  "standard/tokens/nft/how-to-verify-item",
                  "standard/tokens/nft/сomparison",
=======
                  "standard/tokens/nft/how-works",
                  "standard/tokens/nft/comparison",
>>>>>>> 5554251f
                  "standard/tokens/nft/cNFT-how-it-works"
                ]
              },
              {
                "group": "SBT",
                "pages": [
                  "standard/tokens/sbt/overview",
                  "standard/tokens/sbt/how-works"
                ]
              },
              "standard/tokens/airdrop"
            ]
          },
          "standard/dex",
          "standard/vesting",
          "standard/governance"
        ]
      },
      {
        "group": "Contract patterns",
        "pages": [
          "techniques/examples",
          "techniques/carry-value",
          "techniques/contract-sharding",
          "techniques/security",
          "techniques/gas",
          "techniques/using-onchain-libraries",
          "techniques/random",
          "techniques/offchaining",
          "techniques/tokens",
          "techniques/upgrades",
          "techniques/zk"
        ]
      },
      {
        "group": "Languages",
        "pages": [
          "language/tolk",
          {
            "group": "TL-B",
            "pages": [
              "language/TL-B/overview",
              "language/TL-B/syntax-and-semantics",
              "language/TL-B/simple-examples",
              "language/TL-B/complex-and-non-trivial-examples",
              "language/TL-B/TEP-examples",
              "language/TL-B/tooling"
            ]
          },
          {
            "group": "Fift",
            "pages": [
              "language/fift/index",
              "language/fift/fift-and-tvm-assembly",
              "language/fift/deep-dive",
              "language/fift/multisig",
              "language/fift/whitepaper"
            ]
          },
          {
            "group": "FunC",
            "pages": [
              "language/func/index",
              "language/func/cookbook",
              "language/func/changelog",
              {
                "group": "Language",
                "expanded": true,
                "pages": [
                  "language/func/comments",
                  "language/func/types",
                  "language/func/literals",
                  "language/func/operators",
                  "language/func/expressions",
                  "language/func/statements",
                  "language/func/functions",
                  "language/func/global-variables",
                  "language/func/compiler-directives",
                  "language/func/built-ins",
                  "language/func/dictionaries"
                ]
              },
              {
                "group": "Libraries",
                "expanded": true,
                "pages": [
                  "language/func/stdlib",
                  "language/func/libraries"
                ]
              }
            ]
          },
          "language/tact"
        ]
      },
      {
        "group": "TVM: TON Virtual Machine",
        "pages": [
          "tvm/overview",
          {
            "group": "Serialization",
            "pages": [
              "tvm/serialization/cells",
              "tvm/serialization/library",
              "tvm/serialization/merkle",
              "tvm/serialization/merkle-update",
              "tvm/serialization/pruned",
              "tvm/serialization/boc"
            ]
          },
          "tvm/exit-codes",
          "tvm/builders-and-slices",
          "tvm/instructions",
          "tvm/changelog"
        ]
      },
      {
        "group": "Blockchain foundations",
        "pages": [
          "ton/overview",
          {
            "group": "Addresses",
            "pages": [
              "ton/addresses/address-formats",
              "ton/addresses/addresses-general-info",
              "ton/addresses/writing-and-reading-addresses"
            ]
          },
          {
            "group": "Merkle proofs",
            "pages": [
              "ton/proofs/basic-proof-concepts",
              "ton/proofs/verifying-liteserver-proofs"
            ]
          },
          {
            "group": "Messages",
            "pages": [
              "ton/messages/overview",
              "ton/messages/internal"
            ]
          },
          "ton/hypercube-routing",
          "ton/statuses",
          "ton/phases-and-fees",
          "ton/shards",
          "ton/limits",
          "ton/config",
          "ton/proofs",
          "ton/consensus",
          "ton/system-contracts",
          "ton/precompiled",
          "ton/network",
          "ton/blocks",
          {
            "group": "Whitepapers",
            "expanded": true,
            "pages": [
              "ton/whitepapers",
              "ton/tvm",
              "ton/tblkch",
              "ton/ton",
              "ton/catchain"
            ]
          },
          "ton/glossary"
        ]
      },
      {
        "group": "Web3 services",
        "pages": [
          "services/overview",
          "services/dns",
          "services/payment",
          "services/sites",
          "services/proxy",
          "services/storage"
        ]
      },
      {
        "group": "Contribute",
        "pages": [
          "contribute/index",
          "contribute/style-guide",
          {
            "group": "Components and snippets",
            "pages": [
              "contribute/snippets/index",
              "contribute/snippets/aside",
              "contribute/snippets/image",
              "contribute/snippets/filetree"
            ]
          }
        ]
      }
    ]
  },
  "footer": {
    "socials": {
      "github": "https://github.com/ton-blockchain",
      "x": "https://twitter.com/ton_blockchain",
      "telegram": "https://t.me/addlist/1r5Vcb8eljk5Yzcy"
    }
  },
  "errors": {
    "404": {
      "redirect": false,
      "title": "Page not found",
      "description": "Maybe you were looking for one of these pages below?"
    }
  },
  "redirects": [
    {
      "source": "/v3/concepts/dive-into-ton/introduction",
      "destination": "/pending/discover/pending/dive-into-ton-introduction"
    },
    {
      "source": "/v3/concepts/dive-into-ton/ton-ecosystem/wallet-apps",
      "destination": "/pending/discover/tools/wallets"
    },
    {
      "source": "/v3/concepts/dive-into-ton/ton-ecosystem/explorers-in-ton",
      "destination": "/pending/discover/tools/explorers"
    },
    {
      "source": "/v3/concepts/dive-into-ton/ton-ecosystem/nft",
      "destination": "TODO-NFT-use-cases-into-customer-docs-or-cookbook-with-examples"
    },
    {
      "source": "/v3/concepts/dive-into-ton/ton-blockchain/blockchain-of-blockchains",
      "destination": "TODO-backport-changes"
    },
    {
      "source": "/v3/concepts/dive-into-ton/ton-blockchain/smart-contract-addresses",
      "destination": "/pending/reference/blockchain/accounts/addresses"
    },
    {
      "source": "/v3/concepts/dive-into-ton/ton-blockchain/cells-as-data-storage",
      "destination": "/pending/discover/ton-fundamentals/cells"
    },
    {
      "source": "/v3/concepts/dive-into-ton/ton-blockchain/ton-networking",
      "destination": "TODO-rather-useless-might-be-edited-into-fundamentals"
    },
    {
      "source": "/v3/concepts/dive-into-ton/ton-blockchain/sharding",
      "destination": "/pending/discover/ton-fundamentals/sharding"
    },
    {
      "source": "/v3/concepts/dive-into-ton/ton-blockchain/blockchain-comparison",
      "destination": "/pending/discover/differences/common"
    },
    {
      "source": "/v3/concepts/dive-into-ton/ton-blockchain/security-measures",
      "destination": "/pending/discover/security-audits"
    },
    {
      "source": "/v3/concepts/dive-into-ton/go-from-ethereum/blockchain-services",
      "destination": "/pending/discover/differences/ethereum"
    },
    {
      "source": "/v3/concepts/dive-into-ton/go-from-ethereum/difference-of-blockchains",
      "destination": "/pending/discover/differences/ethereum"
    },
    {
      "source": "/v3/concepts/dive-into-ton/go-from-ethereum/solidity-vs-func",
      "destination": "/pending/discover/differences/ethereum"
    },
    {
      "source": "/v3/concepts/dive-into-ton/go-from-ethereum/tvm-vs-evm",
      "destination": "/pending/discover/differences/ethereum"
    },
    {
      "source": "/v3/concepts/educational-resources",
      "destination": "/pending/discover/education"
    },
    {
      "source": "/v3/concepts/glossary",
      "destination": "/pending/discover/blockchain-basics/glossary"
    },
    {
      "source": "/v3/guidelines/quick-start/:slug*",
      "destination": "/pending/build/quick-start/tutorial-TODO-all-inner-guidelines/quick-start"
    },
    {
      "source": "/v3/guidelines/get-started-with-ton",
      "destination": "/pending/build/quick-start/tutorial"
    },
    {
      "source": "/guidelines/hello-world",
      "destination": "/pending/build/quick-start/tutorial"
    },
    {
      "source": "/guidelines/smat-contracts-guidelines",
      "destination": "/pending/build/on-chain"
    },
    {
      "source": "/v3/guidelines/smart-contracts/guidelines",
      "destination": "/pending/build/on-chain"
    },
    {
      "source": "/v3/guidelines/smart-contracts/get-methods",
      "destination": "/pending/build/off-chain/web3/get-methods"
    },
    {
      "source": "/v3/guidelines/smart-contracts/fee-calculation",
      "destination": "/pending/build/on-chain/fees"
    },
    {
      "source": "/guidelines/testing",
      "destination": "/pending/build/on-chain/testing"
    },
    {
      "source": "/v3/guidelines/smart-contracts/testing/overview",
      "destination": "/pending/build/on-chain/testing"
    },
    {
      "source": "/v3/guidelines/smart-contracts/testing/blueprint-config",
      "destination": "/pending/build/on-chain/testing"
    },
    {
      "source": "/v3/guidelines/smart-contracts/testing/writing-test-examples",
      "destination": "/pending/build/on-chain/testing/exit-codes"
    },
    {
      "source": "/v3/guidelines/smart-contracts/testing/collect-contract-gas-metric",
      "destination": "/pending/build/on-chain/testing/gas-consumption"
    },
    {
      "source": "/guidelines/security-measures",
      "destination": "/pending/build/on-chain/security"
    },
    {
      "source": "/v3/guidelines/smart-contracts/security/overview",
      "destination": "/pending/build/on-chain/security"
    },
    {
      "source": "/v3/guidelines/smart-contracts/security/common-vulnerabilities",
      "destination": "/pending/build/on-chain/security/best-practices"
    },
    {
      "source": "/v3/guidelines/smart-contracts/security/secure-programming",
      "destination": "/pending/build/on-chain/security/best-practices"
    },
    {
      "source": "/v3/guidelines/smart-contracts/security/things-to-focus",
      "destination": "/pending/build/on-chain/security/best-practices"
    },
    {
      "source": "/v3/guidelines/smart-contracts/security/ton-hack-challenge-1",
      "destination": "/pending/build/on-chain/security/hack-challenges"
    },
    {
      "source": "/v3/guidelines/smart-contracts/security/random-number-generation",
      "destination": "/pending/build/on-chain/security/best-practices"
    },
    {
      "source": "/v3/guidelines/smart-contracts/security/random",
      "destination": "/pending/build/on-chain/security/best-practices"
    },
    {
      "source": "/guidelines/how-to",
      "destination": "/pending/build/on-chain/standard-smart-contracts"
    },
    {
      "source": "/guidelines/compile-from-sources",
      "destination": "/pending/build/on-chain/legacy-examples"
    },
    {
      "source": "/v3/guidelines/smart-contracts/howto/compile/compilation-instructions",
      "destination": "/pending/build/on-chain/legacy-examples"
    },
    {
      "source": "/v3/guidelines/smart-contracts/howto/compile/instructions-low-memory",
      "destination": "/pending/build/on-chain/legacy-examples"
    },
    {
      "source": "/v3/guidelines/smart-contracts/howto/multisig",
      "destination": "/pending/build/on-chain/legacy-examples"
    },
    {
      "source": "/v3/guidelines/smart-contracts/howto/multisig-js",
      "destination": "/pending/build/on-chain/legacy-examples"
    },
    {
      "source": "/v3/guidelines/smart-contracts/howto/airdrop-claim-best-practice",
      "destination": "/pending/build/on-chain/standard-smart-contracts/airdrop"
    },
    {
      "source": "/v3/guidelines/smart-contracts/howto/shard-optimization",
      "destination": "/pending/build/on-chain/patterns/sharding"
    },
    {
      "source": "/v3/guidelines/smart-contracts/howto/wallet",
      "destination": "/pending/build/on-chain/standard-smart-contracts/wallet"
    },
    {
      "source": "/v3/guidelines/smart-contracts/howto/nominator-pool",
      "destination": "/participate/nominator-pool"
    },
    {
      "source": "/v3/guidelines/smart-contracts/howto/single-nominator-pool",
      "destination": "/participate/nominator-pool"
    },
    {
      "source": "/guidelines/dapps",
      "destination": "/pending/build/off-chain"
    },
    {
      "source": "/v3/guidelines/dapps/overview",
      "destination": "/pending/build/off-chain"
    },
    {
      "source": "/v3/guidelines/dapps/cookbook",
      "destination": "/pending/build/off-chain"
    },
    {
      "source": "/v3/guidelines/dapps/transactions/overview",
      "destination": "/pending/discover/ton-fundamentals/transactions"
    },
    {
      "source": "/v3/guidelines/dapps/transactions/foundations-of-blockchain",
      "destination": "TODO-might-go-to-Discover"
    },
    {
      "source": "/v3/guidelines/dapps/transactions/message-driven-execution",
      "destination": "/pending/discover/ton-fundamentals/messages"
    },
    {
      "source": "/v3/guidelines/dapps/transactions/hash-based-tracking",
      "destination": "TODO"
    },
    {
      "source": "/v3/guidelines/dapps/transactions/api-based-retrieval",
      "destination": "TODO"
    },
    {
      "source": "/v3/guidelines/dapps/transactions/explore-transactions",
      "destination": "TODO"
    },
    {
      "source": "/guidelines/api-sdk",
      "destination": "/pending/discover/tools/sdks"
    },
    {
      "source": "/v3/guidelines/dapps/apis-sdks/overview",
      "destination": "/pending/discover/tools/sdks"
    },
    {
      "source": "/v3/guidelines/dapps/apis-sdks/sdk",
      "destination": "/pending/discover/tools/sdks"
    },
    {
      "source": "/v3/guidelines/dapps/apis-sdks/api-types",
      "destination": "/pending/discover/apis"
    },
    {
      "source": "/v3/guidelines/dapps/apis-sdks/ton-http-apis",
      "destination": "/pending/discover/apis"
    },
    {
      "source": "/v3/guidelines/dapps/apis-sdks/ton-adnl-apis",
      "destination": "/pending/discover/apis"
    },
    {
      "source": "/guidelines/tutorials-and-examples",
      "destination": "/pending/build/off-chain/web3"
    },
    {
      "source": "/v3/guidelines/dapps/tutorials/jetton-airdrop",
      "destination": "TODO"
    },
    {
      "source": "/v3/guidelines/dapps/apis-sdks/api-keys",
      "destination": "TODO-how-to-get-ton-center-API-key"
    },
    {
      "source": "/v3/guidelines/dapps/apis-sdks/getblock-ton-api",
      "destination": "TODO-http-api-by-GetBlock"
    },
    {
      "source": "/v3/guidelines/dapps/tutorials/nft-minting-guide",
      "destination": "TODO"
    },
    {
      "source": "/v3/guidelines/dapps/tutorials/mint-your-first-token",
      "destination": "TODO"
    },
    {
      "source": "/v3/guidelines/dapps/tutorials/zero-knowledge-proofs",
      "destination": "TODO"
    },
    {
      "source": "/v3/guidelines/dapps/tutorials/web3-game-example",
      "destination": "TODO-in-complete-examples"
    },
    {
      "source": "/guidelines/tg-bot-examples",
      "destination": "/pending/build/off-chain/telegram-bots"
    },
    {
      "source": "/v3/guidelines/dapps/tutorials/telegram-bot-examples/accept-payments-in-a-telegram-bot",
      "destination": "/pending/build/off-chain/telegram-bots/ton-store"
    },
    {
      "source": "/v3/guidelines/dapps/tutorials/telegram-bot-examples/accept-payments-in-a-telegram-bot-2",
      "destination": "/pending/build/off-chain/telegram-bots/ton-balance"
    },
    {
      "source": "/v3/guidelines/dapps/tutorials/telegram-bot-examples/accept-payments-in-a-telegram-bot-js",
      "destination": "TODO-burgers-and-ice-cream"
    },
    {
      "source": "/guidelines/tma",
      "destination": "/pending/build/off-chain/telegram-mini-apps"
    },
    {
      "source": "/v3/guidelines/dapps/tma/overview",
      "destination": "/pending/build/off-chain/telegram-mini-apps"
    },
    {
      "source": "/guidelines/tma-guidelines",
      "destination": "/pending/build/off-chain/telegram-mini-apps"
    },
    {
      "source": "/v3/guidelines/dapps/tma/guidelines/testing-apps",
      "destination": "/pending/build/off-chain/telegram-mini-apps"
    },
    {
      "source": "/v3/guidelines/dapps/tma/guidelines/publishing",
      "destination": "/pending/build/off-chain/telegram-mini-apps"
    },
    {
      "source": "/v3/guidelines/dapps/tma/guidelines/monetization",
      "destination": "/pending/build/off-chain/telegram-mini-apps"
    },
    {
      "source": "/v3/guidelines/dapps/tma/guidelines/tips-and-tricks",
      "destination": "/pending/build/off-chain/telegram-mini-apps"
    },
    {
      "source": "/guidelines/tma-tutorials-and-examples",
      "destination": "/pending/build/off-chain/telegram-mini-apps"
    },
    {
      "source": "/v3/guidelines/dapps/tma/tutorials/step-by-step-guide",
      "destination": "/pending/build/off-chain/telegram-mini-apps"
    },
    {
      "source": "/v3/guidelines/dapps/tma/tutorials/app-examples",
      "destination": "/pending/build/off-chain/telegram-mini-apps"
    },
    {
      "source": "/v3/guidelines/dapps/tma/tutorials/design-guidelines",
      "destination": "/pending/build/off-chain/telegram-mini-apps"
    },
    {
      "source": "/v3/guidelines/dapps/tma/notcoin",
      "destination": "TODO-low-value"
    },
    {
      "source": "/v3/guidelines/dapps/tma/grants",
      "destination": "TODO-low-value"
    },
    {
      "source": "/guidelines/advanced-asset-processing",
      "destination": "/pending/build/off-chain/web3"
    },
    {
      "source": "/v3/guidelines/dapps/asset-processing/payments-processing",
      "destination": "/pending/build/off-chain/web3/toncoin"
    },
    {
      "source": "/v3/guidelines/dapps/asset-processing/jettons",
      "destination": "/pending/build/off-chain/standard-smart-contracts/jetton"
    },
    {
      "source": "/v3/guidelines/dapps/asset-processing/mintless-jettons",
      "destination": "/pending/build/off-chain/standard-smart-contracts/mintless-jetton"
    },
    {
      "source": "/v3/guidelines/dapps/asset-processing/compressed-nfts",
      "destination": "/pending/build/off-chain/standard-smart-contracts/compressed-nft"
    },
    {
      "source": "/v3/guidelines/dapps/asset-processing/mass-mint-tools",
      "destination": "TODO-more-likely-to-be-part-of-Discover-or-Overview"
    },
    {
      "source": "/guidelines/nft-processing",
      "destination": "/pending/build/off-chain/standard-smart-contracts/nft"
    },
    {
      "source": "/v3/guidelines/dapps/asset-processing/nft-processing/nfts",
      "destination": "/pending/build/off-chain/standard-smart-contracts/nft"
    },
    {
      "source": "/v3/guidelines/dapps/asset-processing/nft-processing/metadata-parsing",
      "destination": "/pending/build/off-chain/standard-smart-contracts/nft"
    },
    {
      "source": "/guidelines/nodes-guidelines",
      "destination": "/participate"
    },
    {
      "source": "/v3/guidelines/nodes/overview",
      "destination": "/participate"
    },
    {
      "source": "/guidelines/running-nodes",
      "destination": "/participate"
    },
    {
      "source": "/v3/guidelines/nodes/running-nodes/archive-node",
      "destination": "/participate/nodes/archive-node"
    },
    {
      "source": "/v3/guidelines/nodes/running-nodes/full-node",
      "destination": "/participate/nodes/full-node"
    },
    {
      "source": "/v3/guidelines/nodes/running-nodes/liteserver-node",
      "destination": "/participate/nodes/liteserver-node"
    },
    {
      "source": "/v3/guidelines/nodes/running-nodes/validator-node",
      "destination": "/participate/nodes/validator-node"
    },
    {
      "source": "/v3/guidelines/nodes/running-nodes/staking-with-nominator-pools",
      "destination": "/participate/nominator-pool"
    },
    {
      "source": "/v3/guidelines/nodes/running-nodes/run-mytonctrl-docker",
      "destination": "/participate"
    },
    {
      "source": "/v3/guidelines/nodes/running-nodes/running-a-local-ton",
      "destination": "/pending/build/local-blockchain"
    },
    {
      "source": "/v3/guidelines/nodes/running-nodes/secure-guidelines",
      "destination": "/participate/nodes/security"
    },
    {
      "source": "/guidelines/maintenance-guidelines",
      "destination": "TODO-this-and-the-rest-of-guidelines"
    },
    {
      "source": "/guidelines/ton-connect",
      "destination": "TODO"
    },
    {
      "source": "/v3/guidelines/ton-connect/overview",
      "destination": "TODO-same-as-before"
    },
    {
      "source": "/v3/guidelines/ton-connect/quick-start",
      "destination": "TODO"
    },
    {
      "source": "/guidelines/dapp-guide",
      "destination": "TODO"
    },
    {
      "source": "/v3/guidelines/ton-connect/creating-manifest",
      "destination": "TODO"
    },
    {
      "source": "/guidelines/install-ton-connect",
      "destination": "TODO"
    },
    {
      "source": "/v3/guidelines/ton-connect/frameworks/react",
      "destination": "TODO"
    },
    {
      "source": "/v3/guidelines/ton-connect/frameworks/web",
      "destination": "TODO"
    },
    {
      "source": "/v3/guidelines/ton-connect/frameworks/python",
      "destination": "TODO"
    },
    {
      "source": "/v3/guidelines/ton-connect/verifying-signed-in-users",
      "destination": "TODO"
    },
    {
      "source": "/guidelines/cookbook",
      "destination": "TODO"
    },
    {
      "source": "/v3/guidelines/ton-connect/cookbook/cells",
      "destination": "TODO-message-body"
    },
    {
      "source": "/v3/guidelines/ton-connect/cookbook/ton-transfer",
      "destination": "TODO"
    },
    {
      "source": "/v3/guidelines/ton-connect/cookbook/jetton-transfer",
      "destination": "TODO"
    },
    {
      "source": "/v3/guidelines/ton-connect/cookbook/nft-transfer",
      "destination": "TODO"
    },
    {
      "source": "/v3/guidelines/ton-connect/guidelines/transaction-by-external-message",
      "destination": "TODO"
    },
    {
      "source": "/v3/guidelines/ton-connect/wallet",
      "destination": "TODO"
    },
    {
      "source": "/v3/guidelines/ton-connect/guidelines/developers",
      "destination": "TODO"
    },
    {
      "source": "/guidelines/advanced",
      "destination": "TODO-with-two-external-links"
    },
    {
      "source": "/guidelines/business",
      "destination": "TODO"
    },
    {
      "source": "/v3/guidelines/ton-connect/business/ton-connect-for-business",
      "destination": "TODO-should-be-same-as-before"
    },
    {
      "source": "/v3/guidelines/ton-connect/business/ton-connect-for-security",
      "destination": "TODO"
    },
    {
      "source": "/guidelines/web3-guidelines",
      "destination": "TODO"
    },
    {
      "source": "/v3/guidelines/web3/overview",
      "destination": "TODO-should-be-same"
    },
    {
      "source": "/guidelines/ton-dns",
      "destination": "TODO"
    },
    {
      "source": "/services/dns",
      "destination": "TODO"
    },
    {
      "source": "/v3/guidelines/web3/ton-dns/subresolvers",
      "destination": "TODO"
    },
    {
      "source": "/guidelines/proxy-and-sites",
      "destination": "TODO"
    },
    {
      "source": "/v3/guidelines/web3/ton-proxy-sites/how-to-run-ton-site",
      "destination": "TODO"
    },
    {
      "source": "/v3/guidelines/web3/ton-proxy-sites/ton-sites-for-applications",
      "destination": "TODO"
    },
    {
      "source": "/v3/guidelines/web3/ton-proxy-sites/connect-with-ton-proxy",
      "destination": "TODO"
    },
    {
      "source": "/v3/guidelines/web3/ton-proxy-sites/how-to-open-any-ton-site",
      "destination": "TODO"
    },
    {
      "source": "/v3/guidelines/web3/ton-proxy-sites/site-and-domain-management",
      "destination": "TODO"
    },
    {
      "source": "/v3/guidelines/web3/ton-proxy-sites/running-your-own-ton-proxy",
      "destination": "TODO"
    },
    {
      "source": "/guidelines/ton-storage",
      "destination": "TODO"
    },
    {
      "source": "/v3/guidelines/web3/ton-storage/storage-daemon",
      "destination": "TODO"
    },
    {
      "source": "/v3/guidelines/web3/ton-storage/storage-provider",
      "destination": "TODO"
    },
    {
      "source": "/v3/guidelines/web3/ton-storage/storage-faq",
      "destination": "TODO"
    },
    {
      "source": "/v3/documentation/ton-documentation",
      "destination": "/"
    },
    {
      "source": "/v3/documentation/faq",
      "destination": "/pending/discover"
    },
    {
      "source": "/v3/documentation/smart-contracts/overview",
      "destination": "/pending/reference/blockchain/standard-smart-contracts"
    },
    {
      "source": "/v3/documentation/smart-contracts/addresses",
      "destination": "/pending/reference/blockchain/accounts/addresses"
    },
    {
      "source": "/v3/documentation/smart-contracts/getting-started/javascript",
      "destination": "/pending/build/setup"
    },
    {
      "source": "/v3/documentation/smart-contracts/getting-started/ide-plugins",
      "destination": "/pending/build/setup"
    },
    {
      "source": "/v3/documentation/smart-contracts/getting-started/testnet",
      "destination": "/pending/reference/blockchain/network/testnet"
    },
    {
      "source": "/v3/documentation/smart-contracts/contracts-specs/wallet-contracts",
      "destination": "/pending/reference/blockchain/standard-smart-contracts/wallets"
    },
    {
      "source": "/v3/documentation/smart-contracts/contracts-specs/highload-wallet",
      "destination": "/pending/reference/blockchain/standard-smart-contracts/highload-wallets"
    },
    {
      "source": "/v3/documentation/smart-contracts/contracts-specs/vesting-contract",
      "destination": "/pending/reference/blockchain/standard-smart-contracts/wallets/vesting"
    },
    {
      "source": "/v3/documentation/smart-contracts/contracts-specs/governance",
      "destination": "/pending/reference/blockchain/standard-smart-contracts/core/governance"
    },
    {
      "source": "/v3/documentation/smart-contracts/contracts-specs/nominator-pool",
      "destination": "/pending/reference/blockchain/standard-smart-contracts/core/nominator-pool"
    },
    {
      "source": "/v3/documentation/smart-contracts/contracts-specs/single-nominator-pool",
      "destination": "/pending/reference/blockchain/standard-smart-contracts/core/nominator-pool"
    },
    {
      "source": "/v3/documentation/smart-contracts/contracts-specs/precompiled-contracts",
      "destination": "/pending/reference/blockchain/standard-smart-contracts/core/precompiled"
    },
    {
      "source": "/v3/documentation/smart-contracts/contracts-specs/examples",
      "destination": "/pending/reference/blockchain/standard-smart-contracts"
    },
    {
      "source": "/v3/documentation/smart-contracts/limits",
      "destination": "/pending/reference/blockchain/limits"
    },
    {
      "source": "/v3/documentation/smart-contracts/message-management/messages-and-transactions",
      "destination": "TODO"
    },
    {
      "source": "/v3/documentation/smart-contracts/message-management/sending-messages",
      "destination": "TODO"
    },
    {
      "source": "/v3/documentation/smart-contracts/message-management/internal-messages",
      "destination": "TODO"
    },
    {
      "source": "/v3/documentation/smart-contracts/message-management/external-messages",
      "destination": "TODO"
    },
    {
      "source": "/v3/documentation/smart-contracts/message-management/non-bounceable-messages",
      "destination": "TODO"
    },
    {
      "source": "/v3/documentation/smart-contracts/message-management/message-modes-cookbook",
      "destination": "TODO"
    },
    {
      "source": "/v3/documentation/smart-contracts/message-management/ecosystem-messages-layout",
      "destination": "TODO"
    },
    {
      "source": "/v3/documentation/smart-contracts/transaction-fees/fees",
      "destination": "/pending/reference/blockchain/fees"
    },
    {
      "source": "/v3/documentation/smart-contracts/transaction-fees/fees-low-level",
      "destination": "/pending/reference/blockchain/fees"
    },
    {
      "source": "/v3/documentation/smart-contracts/transaction-fees/accept-message-effects",
      "destination": "/pending/reference/blockchain/fees"
    },
    {
      "source": "/v3/documentation/smart-contracts/transaction-fees/forward-fees",
      "destination": "/pending/reference/blockchain/fees"
    },
    {
      "source": "/v3/documentation/smart-contracts/shards/shards-intro",
      "destination": "/pending/reference/blockchain/sharding"
    },
    {
      "source": "/v3/documentation/smart-contracts/shards/infinity-sharding-paradigm",
      "destination": "/pending/reference/blockchain/sharding"
    },
    {
      "source": "/v3/documentation/smart-contracts/tact",
      "destination": "/pending/reference/blockchain/standard-smart-contracts"
    },
    {
      "source": "/v3/documentation/smart-contracts/tolk/overview",
      "destination": "/pending/reference/tolk"
    },
    {
      "source": "/v3/documentation/smart-contracts/tolk/environment-setup",
      "destination": "/pending/reference/tolk"
    },
    {
      "source": "/v3/documentation/smart-contracts/tolk/counter-smart-contract",
      "destination": "/pending/reference/tolk"
    },
    {
      "source": "/v3/documentation/smart-contracts/tolk/language-guide",
      "destination": "/pending/reference/tolk"
    },
    {
      "source": "/v3/documentation/smart-contracts/tolk/tolk-vs-func/in-short",
      "destination": "/pending/reference/tolk"
    },
    {
      "source": "/v3/documentation/smart-contracts/tolk/tolk-vs-func/in-detail",
      "destination": "/pending/reference/tolk"
    },
    {
      "source": "/v3/documentation/smart-contracts/tolk/tolk-vs-func/mutability",
      "destination": "/pending/reference/tolk"
    },
    {
      "source": "/v3/documentation/smart-contracts/tolk/tolk-vs-func/stdlib",
      "destination": "/pending/reference/tolk"
    },
    {
      "source": "/v3/documentation/smart-contracts/tolk/tolk-vs-func/pack-to-from-cells",
      "destination": "/pending/reference/tolk"
    },
    {
      "source": "/v3/documentation/smart-contracts/tolk/tolk-vs-func/create-message",
      "destination": "/pending/reference/tolk"
    },
    {
      "source": "/v3/documentation/smart-contracts/tolk/tolk-vs-func/lazy-loading",
      "destination": "/pending/reference/tolk"
    },
    {
      "source": "/v3/documentation/smart-contracts/tolk/changelog",
      "destination": "/pending/changelog/tolk"
    },
    {
      "source": "/v3/documentation/smart-contracts/func/overview",
      "destination": "/pending/reference/blockchain/standard-smart-contracts"
    },
    {
      "source": "/v3/documentation/smart-contracts/func/cookbook",
      "destination": "/pending/reference/blockchain/legacy/func/cookbook"
    },
    {
      "source": "/v3/documentation/smart-contracts/func/docs/types",
      "destination": "/pending/reference/blockchain/legacy/func/types"
    },
    {
      "source": "/v3/documentation/smart-contracts/func/docs/comments",
      "destination": "/pending/reference/blockchain/legacy/func/comments"
    },
    {
      "source": "/v3/documentation/smart-contracts/func/docs/literals_identifiers",
      "destination": "/pending/reference/blockchain/legacy/func/literals"
    },
    {
      "source": "/v3/documentation/smart-contracts/func/docs/functions",
      "destination": "/pending/reference/blockchain/legacy/func/functions"
    },
    {
      "source": "/v3/documentation/smart-contracts/func/docs/global_variables",
      "destination": "/pending/reference/blockchain/legacy/func/global-variables"
    },
    {
      "source": "/v3/documentation/smart-contracts/func/docs/compiler_directives",
      "destination": "/pending/reference/blockchain/legacy/func/compiler-directives"
    },
    {
      "source": "/v3/documentation/smart-contracts/func/docs/statements",
      "destination": "/pending/reference/blockchain/legacy/func/statements"
    },
    {
      "source": "/v3/documentation/smart-contracts/func/docs/builtins",
      "destination": "/pending/reference/blockchain/legacy/func/build-ins"
    },
    {
      "source": "/v3/documentation/smart-contracts/func/docs/dictionaries",
      "destination": "/pending/reference/blockchain/legacy/func/dictionaries"
    },
    {
      "source": "/v3/documentation/smart-contracts/func/docs/stdlib",
      "destination": "/pending/reference/blockchain/legacy/func/stdlib"
    },
    {
      "source": "/v3/documentation/smart-contracts/func/libraries",
      "destination": "/pending/reference/blockchain/legacy/func/libraries"
    },
    {
      "source": "/v3/documentation/smart-contracts/func/changelog",
      "destination": "/pending/changelog/func"
    },
    {
      "source": "/v3/documentation/smart-contracts/fift/overview",
      "destination": "/language/fift"
    },
    {
      "source": "/v3/documentation/smart-contracts/fift/fift-and-tvm-assembly",
      "destination": "/language/fift/fift-and-tvm-assembly"
    },
    {
      "source": "/v3/documentation/smart-contracts/fift/fift-deep-dive",
      "destination": "/language/fift/deep-dive"
    },
    {
      "source": "/v3/documentation/dapps/dapps-overview",
      "destination": "TODO"
    },
    {
      "source": "/v3/documentation/dapps/defi/coins",
      "destination": "TODO"
    },
    {
      "source": "/v3/documentation/dapps/defi/tokens",
      "destination": "TODO"
    },
    {
      "source": "/v3/documentation/dapps/defi/nft",
      "destination": "TODO"
    },
    {
      "source": "/v3/documentation/dapps/defi/subscriptions",
      "destination": "TODO"
    },
    {
      "source": "/v3/documentation/dapps/defi/ton-payments",
      "destination": "TODO"
    },
    {
      "source": "/v3/documentation/dapps/assets/overview",
      "destination": "TODO"
    },
    {
      "source": "/v3/documentation/dapps/assets/usdt",
      "destination": "TODO"
    },
    {
      "source": "/v3/documentation/dapps/oracles/about_blockchain_oracles",
      "destination": "/pending/discover/oracles"
    },
    {
      "source": "/v3/documentation/dapps/oracles/pyth",
      "destination": "/pending/discover/oracles"
    },
    {
      "source": "/v3/documentation/dapps/oracles/red_stone",
      "destination": "/pending/discover/oracles"
    },
    {
      "source": "/v3/documentation/infra/nodes/node-types",
      "destination": "/pending/reference/blockchain/nodes"
    },
    {
      "source": "/v3/documentation/infra/nodes/mytonctrl/mytonctrl-overview",
      "destination": "/pending/reference/blockchain/nodes"
    },
    {
      "source": "/v3/documentation/infra/nodes/mytonctrl/mytonctrl-status",
      "destination": "/pending/reference/blockchain/nodes"
    },
    {
      "source": "/v3/documentation/infra/nodes/mytonctrl/mytonctrl-errors",
      "destination": "/pending/reference/blockchain/nodes"
    },
    {
      "source": "/v3/documentation/infra/nodes/node-commands",
      "destination": "/pending/reference/blockchain/nodes"
    },
    {
      "source": "/v3/documentation/infra/nodes/validation/staking-incentives",
      "destination": "TODO"
    },
    {
      "source": "/v3/documentation/infra/nodes/validation/collators",
      "destination": "TODO"
    },
    {
      "source": "/v3/documentation/infra/minter-flow",
      "destination": "TODO"
    },
    {
      "source": "/v3/documentation/infra/crosschain/overview",
      "destination": "/pending/discover/bridges"
    },
    {
      "source": "/v3/documentation/infra/crosschain/bridge-addresses",
      "destination": "/pending/discover/bridges"
    },
    {
      "source": "/v3/documentation/network/configs/network-configs",
      "destination": "/pending/reference/blockchain/config"
    },
    {
      "source": "/v3/documentation/network/configs/blockchain-configs",
      "destination": "/pending/reference/blockchain/config"
    },
    {
      "source": "/v3/documentation/network/configs/config-params",
      "destination": "/pending/reference/blockchain/config"
    },
    {
      "source": "/v3/documentation/network/protocols/adnl/overview",
      "destination": "/pending/reference/blockchain/network/adnl"
    },
    {
      "source": "/v3/documentation/network/protocols/adnl/low-level-adnl",
      "destination": "/pending/reference/blockchain/network/adnl"
    },
    {
      "source": "/v3/documentation/network/protocols/adnl/adnl-tcp",
      "destination": "/pending/reference/blockchain/network/adnl"
    },
    {
      "source": "/v3/documentation/network/protocols/adnl/adnl-udp",
      "destination": "/pending/reference/blockchain/network/adnl"
    },
    {
      "source": "/v3/documentation/network/protocols/dht/ton-dht",
      "destination": "/pending/reference/blockchain/network/dht"
    },
    {
      "source": "/v3/documentation/network/protocols/dht/dht-deep-dive",
      "destination": "/pending/reference/blockchain/network/dht"
    },
    {
      "source": "/v3/documentation/network/protocols/rldp",
      "destination": "/pending/reference/blockchain/network/rldp"
    },
    {
      "source": "/v3/documentation/network/protocols/overlay",
      "destination": "/pending/reference/blockchain/network/overlay-subnets"
    },
    {
      "source": "/v3/documentation/data-formats/tlb/tl-b-language",
      "destination": "/pending/reference/serialization/tlb"
    },
    {
      "source": "/v3/documentation/data-formats/tlb/cell-boc",
      "destination": "/pending/reference/serialization/boc"
    },
    {
      "source": "/v3/documentation/data-formats/tlb/exotic-cells",
      "destination": "/pending/reference/serialization/cells"
    },
    {
      "source": "/v3/documentation/data-formats/tlb/library-cells",
      "destination": "/pending/reference/serialization/cells"
    },
    {
      "source": "/v3/documentation/data-formats/tlb/proofs",
      "destination": "TODO"
    },
    {
      "source": "/v3/documentation/data-formats/tlb/basic-proofing-concepts",
      "destination": "/pending/reference/serialization/proofs/basic"
    },
    {
      "source": "/v3/documentation/data-formats/tlb/tl-b-types",
      "destination": "/pending/reference/serialization/tlb-builtins"
    },
    {
      "source": "/v3/documentation/data-formats/tlb/canonical-cell-serialization",
      "destination": "/pending/reference/serialization/canonical"
    },
    {
      "source": "/v3/documentation/data-formats/tlb/msg-tlb",
      "destination": "/pending/reference/serialization/tlb-schemas/message"
    },
    {
      "source": "/v3/documentation/data-formats/tlb/block-layout",
      "destination": "/pending/reference/serialization/tlb-schemas/block"
    },
    {
      "source": "/v3/documentation/data-formats/tlb/transaction-layout",
      "destination": "/pending/reference/serialization/tlb-schemas/transaction"
    },
    {
      "source": "/v3/documentation/data-formats/tlb/crc32",
      "destination": "/pending/reference/serialization/tlb"
    },
    {
      "source": "/v3/documentation/data-formats/tlb/tlb-ide",
      "destination": "/pending/discover/tools/editors"
    },
    {
      "source": "/v3/documentation/data-formats/tlb/tlb-tools",
      "destination": "/pending/discover/tools/sdks"
    },
    {
      "source": "/v3/documentation/data-formats/tl",
      "destination": "/pending/reference/blockchain/network/tl"
    },
    {
      "source": "/v3/documentation/tvm/tvm-overview",
      "destination": "/pending/reference/tvm"
    },
    {
      "source": "/v3/documentation/tvm/tvm-initialization",
      "destination": "/pending/reference/tvm/init"
    },
    {
      "source": "/v3/documentation/tvm/tvm-exit-codes",
      "destination": "/pending/reference/tvm/exit-codes"
    },
    {
      "source": "/v3/documentation/tvm/instructions",
      "destination": "/pending/reference/tvm/instructions"
    },
    {
      "source": "/v3/documentation/tvm/specification/runvm",
      "destination": "/pending/reference/tvm/runvm"
    },
    {
      "source": "/v3/documentation/tvm/changelog/tvm-upgrade-2025-02",
      "destination": "/pending/changelog/tvm"
    },
    {
      "source": "/v3/documentation/tvm/changelog/tvm-upgrade-2024-04",
      "destination": "/pending/changelog/tvm"
    },
    {
      "source": "/v3/documentation/tvm/changelog/tvm-upgrade-2023-07",
      "destination": "/pending/changelog/tvm"
    },
    {
      "source": "/v3/documentation/whitepapers/overview",
      "destination": "/pending/reference/blockchain/legacy/whitepapers"
    },
    {
      "source": "/ton.pdf",
      "destination": "/resources/pdfs/ton.pdf"
    },
    {
      "source": "/tvm.pdf",
      "destination": "/resources/pdfs/tvm.pdf"
    },
    {
      "source": "/tblkch.pdf",
      "destination": "/resources/pdfs/tblkch.pdf"
    },
    {
      "source": "/catchain.pdf",
      "destination": "/resources/pdfs/catchain.pdf"
    },
    {
      "source": "/fiftbase.pdf",
      "destination": "/resources/pdfs/fiftbase.pdf"
    },
    {
      "source": "/v3/contribute",
      "destination": "/contribute"
    },
    {
      "source": "/v3/contribute/style-guide",
      "destination": "/contribute/style-guide"
    },
    {
      "source": "/v3/contribute/content-standardization",
      "destination": "/contribute"
    },
    {
      "source": "/v3/contribute/typography",
      "destination": "/contribute"
    },
    {
      "source": "/v3/contribute/localization-program/translation-style-guide",
      "destination": "/contribute"
    },
    {
      "source": "/v3/contribute/maintainers",
      "destination": "/contribute"
    }
  ]
}<|MERGE_RESOLUTION|>--- conflicted
+++ resolved
@@ -343,17 +343,12 @@
                 "group": "NFT",
                 "pages": [
                   "standard/tokens/nft/overview",
-<<<<<<< HEAD
                   "standard/tokens/nft/how-it-works",
                   "standard/tokens/nft/how-to-deploy-item",
                   "standard/tokens/nft/how-to-transfer",
                   "standard/tokens/nft/how-to-get-metadata",
                   "standard/tokens/nft/how-to-verify-item",
-                  "standard/tokens/nft/сomparison",
-=======
-                  "standard/tokens/nft/how-works",
                   "standard/tokens/nft/comparison",
->>>>>>> 5554251f
                   "standard/tokens/nft/cNFT-how-it-works"
                 ]
               },
