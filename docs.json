{
  "$schema": "https://mintlify.com/docs.json",
  "theme": "maple",
  "name": "TON Docs",
  "logo": {
    "light": "/resources/logo/light.svg",
    "dark": "/resources/logo/dark.svg"
  },
  "favicon": "/favicon.png",
  "colors": {
    "primary": "#0098EA",
    "light": "#F7F9FB",
    "dark": "#1E2337"
  },
  "fonts": {
    "family": "Inter"
  },
  "appearance": {
    "default": "light",
    "strict": false
  },
  "styling": {
    "eyebrows": "breadcrumbs"
  },
  "contextual": {
    "options": [
      "copy",
      "chatgpt",
      "claude",
      "perplexity",
      "mcp",
      "cursor",
      "vscode"
    ]
  },
  "navigation": {
    "pages": [
      "guidebook/start-here",
      "guidebook/get-support",
      {
        "group": "Step by step",
        "pages": [
          "guidebook/first-dapp",
          "guidebook/payment",
          "guidebook/nft",
          "guidebook/tokens",
          "guidebook/airdrop",
          "guidebook/debug",
          "guidebook/telegram",
          "guidebook/tma",
          "guidebook/react",
          "guidebook/auth",
          "guidebook/game",
          "guidebook/dapp",
          "guidebook/wallet",
          "guidebook/cex",
          "guidebook/more"
        ]
      },
      {
        "group": "Ecosystem",
        "pages": [
          "ecosystem/overview",
          {
            "group": "Wallet apps",
            "pages": [
              "ecosystem/wallet-apps/overview",
              "ecosystem/wallet-apps/tonkeeper",
              "ecosystem/wallet-apps/web",
              "ecosystem/wallet-apps/dev"
            ]
          },
          {
            "group": "Explorers",
            "pages": [
              "ecosystem/explorers/overview",
              "ecosystem/explorers/tonviewer"
            ]
          },
          {
            "group": "IDEs & plugins",
            "pages": [
              "ecosystem/ide/overview",
              "ecosystem/ide/vscode",
              "ecosystem/ide/jetbrains"
            ]
          },
          {
            "group": "Blueprint",
            "pages": [
              "ecosystem/blueprint/overview",
              "ecosystem/blueprint/create",
              "ecosystem/blueprint/structure",
              "ecosystem/blueprint/bindings",
              "ecosystem/blueprint/deploy",
              "ecosystem/blueprint/messages",
              "ecosystem/blueprint/config"
            ]
          },
          {
            "group": "Testing",
            "pages": [
              "ecosystem/testing/overview",
              "ecosystem/testing/sandbox",
              "ecosystem/testing/test-utils"
            ]
          },
          {
            "group": "TON Connect",
            "pages": [
              "ecosystem/ton-connect/index",
              "ecosystem/ton-connect/manifest",
              "ecosystem/ton-connect/appkit",
              "ecosystem/ton-connect/walletkit",
              {
                "group": "TON Connect articles from Google Docs",
                "tag": "TMP",
                "pages": [
                  "pending/integrate/ported/qa-guide",
                  "pending/integrate/ported/native-web",
                  "pending/integrate/ported/browser-extension"
                ]
              }
            ]
          },
          "ecosystem/sdks",
          "ecosystem/status",
          {
            "group": "RPC providers",
            "pages": [
              "ecosystem/rpc/overview",
              "ecosystem/rpc/toncenter"
            ]
          },
          {
            "group": "Blockchain node",
            "pages": [
              "ecosystem/node/overview",
              "ecosystem/node/usage",
              "ecosystem/node/mytonctrl"
            ]
          },
          "ecosystem/ai",
          "ecosystem/more"
        ]
      },
      {
        "group": "Languages",
        "pages": [
          "language/tolk",
          "language/tlb",
          {
            "group": "Fift",
            "pages": [
              "language/fift/index",
              "language/fift/fift-and-tvm-assembly",
              "language/fift/fift-deep-dive"
            ]
          },
          {
            "group": "FunC",
            "pages": [
              "language/func/index",
              "language/func/cookbook",
              "language/func/changelog",
              {
                "group": "Language",
                "expanded": true,
                "pages": [
                  "language/func/comments",
                  "language/func/types",
                  "language/func/literals",
                  "language/func/statements",
                  "language/func/functions",
                  "language/func/global-variables",
                  "language/func/compiler-directives",
                  "language/func/built-ins",
                  "language/func/dictionaries"
                ]
              },
              {
                "group": "Libraries",
                "expanded": true,
                "pages": [
                  "language/func/stdlib",
                  "language/func/libraries"
                ]
              }
            ]
          },
          "language/tact"
        ]
      },
      {
        "group": "Standard contracts",
        "pages": [
          "standard/overview",
          {
            "group": "Wallets",
            "pages": [
              "standard/wallets/comparison"
            ]
          },
          {
            "group": "Tokens",
            "pages": [
              "standard/tokens/comparison",
              "standard/tokens/nft",
              "standard/tokens/jetton",
              "standard/tokens/sbt",
              "standard/tokens/airdrop"
            ]
          },
          "standard/dex",
          "standard/vesting",
          "standard/governance"
        ]
      },
      {
        "group": "TVM: TON Virtual Machine",
        "pages": [
          "tvm/overview",
          {
            "group": "Serialization",
            "pages": [
              "tvm/serialization/cells",
              "tvm/serialization/library",
              "tvm/serialization/merkle",
              "tvm/serialization/pruned",
              "tvm/serialization/boc"
            ]
          },
          "tvm/exit-codes",
          "tvm/instructions",
          "tvm/changelog"
        ]
      },
      {
        "group": "Foundations",
        "pages": [
          "ton/overview",
          "ton/address",
          "ton/states",
          "ton/transaction",
          "ton/phases-and-fees",
          "ton/shards",
          "ton/config",
          "ton/proofs",
          "ton/shards",
          "ton/consensus",
          "ton/precompiled",
          "ton/network",
<<<<<<< HEAD
          "ton/blocks",
=======
>>>>>>> d801c51d
          "ton/tvm",
          "ton/glossary"
        ]
      },
      {
        "group": "Services",
        "pages": [
          "services/dns",
          "services/payment",
          "services/sites",
          "services/proxy",
          "services/storage"
        ]
      },
      {
        "group": "Smart-contract patterns",
        "pages": [
          "techniques/examples",
          "techniques/carry-value",
          "techniques/sharding",
          "techniques/security",
          "techniques/gas",
          "techniques/offchaining",
          "techniques/tokens",
          "techniques/upgrades",
          "techniques/zk"
        ]
      },
      {
        "group": "Contribute",
        "pages": [
          "contribute/index",
          "contribute/style-guide"
        ]
      }
    ]
  },
  "footer": {
    "socials": {
      "github": "https://github.com/ton-blockchain",
      "x": "https://twitter.com/ton_blockchain",
      "telegram": "https://t.me/addlist/1r5Vcb8eljk5Yzcy"
    }
  },
  "redirects": [
    {
      "source": "/v3/concepts/dive-into-ton/introduction",
      "destination": "/pending/discover/pending/dive-into-ton-introduction"
    },
    {
      "source": "/v3/concepts/dive-into-ton/ton-ecosystem/wallet-apps",
      "destination": "/pending/discover/tools/wallets"
    },
    {
      "source": "/v3/concepts/dive-into-ton/ton-ecosystem/explorers-in-ton",
      "destination": "/pending/discover/tools/explorers"
    },
    {
      "source": "/v3/concepts/dive-into-ton/ton-ecosystem/nft",
      "destination": "TODO-NFT-use-cases-into-customer-docs-or-cookbook-with-examples"
    },
    {
      "source": "/v3/concepts/dive-into-ton/ton-blockchain/blockchain-of-blockchains",
      "destination": "TODO-backport-changes"
    },
    {
      "source": "/v3/concepts/dive-into-ton/ton-blockchain/smart-contract-addresses",
      "destination": "/pending/reference/blockchain/accounts/addresses"
    },
    {
      "source": "/v3/concepts/dive-into-ton/ton-blockchain/cells-as-data-storage",
      "destination": "/pending/discover/ton-fundamentals/cells"
    },
    {
      "source": "/v3/concepts/dive-into-ton/ton-blockchain/ton-networking",
      "destination": "TODO-rather-useless-might-be-edited-into-fundamentals"
    },
    {
      "source": "/v3/concepts/dive-into-ton/ton-blockchain/sharding",
      "destination": "/pending/discover/ton-fundamentals/sharding"
    },
    {
      "source": "/v3/concepts/dive-into-ton/ton-blockchain/blockchain-comparison",
      "destination": "/pending/discover/differences/common"
    },
    {
      "source": "/v3/concepts/dive-into-ton/ton-blockchain/security-measures",
      "destination": "/pending/discover/security-audits"
    },
    {
      "source": "/v3/concepts/dive-into-ton/go-from-ethereum/blockchain-services",
      "destination": "/pending/discover/differences/ethereum"
    },
    {
      "source": "/v3/concepts/dive-into-ton/go-from-ethereum/difference-of-blockchains",
      "destination": "/pending/discover/differences/ethereum"
    },
    {
      "source": "/v3/concepts/dive-into-ton/go-from-ethereum/solidity-vs-func",
      "destination": "/pending/discover/differences/ethereum"
    },
    {
      "source": "/v3/concepts/dive-into-ton/go-from-ethereum/tvm-vs-evm",
      "destination": "/pending/discover/differences/ethereum"
    },
    {
      "source": "/v3/concepts/educational-resources",
      "destination": "/pending/discover/education"
    },
    {
      "source": "/v3/concepts/glossary",
      "destination": "/pending/discover/blockchain-basics/glossary"
    },
    {
      "source": "/v3/guidelines/quick-start/:slug*",
      "destination": "/pending/build/quick-start/tutorial-TODO-all-inner-guidelines/quick-start"
    },
    {
      "source": "/v3/guidelines/get-started-with-ton",
      "destination": "/pending/build/quick-start/tutorial"
    },
    {
      "source": "/guidelines/hello-world",
      "destination": "/pending/build/quick-start/tutorial"
    },
    {
      "source": "/guidelines/smat-contracts-guidelines",
      "destination": "/pending/build/on-chain"
    },
    {
      "source": "/v3/guidelines/smart-contracts/guidelines",
      "destination": "/pending/build/on-chain"
    },
    {
      "source": "/v3/guidelines/smart-contracts/get-methods",
      "destination": "/pending/build/off-chain/web3/get-methods"
    },
    {
      "source": "/v3/guidelines/smart-contracts/fee-calculation",
      "destination": "/pending/build/on-chain/fees"
    },
    {
      "source": "/guidelines/testing",
      "destination": "/pending/build/on-chain/testing"
    },
    {
      "source": "/v3/guidelines/smart-contracts/testing/overview",
      "destination": "/pending/build/on-chain/testing"
    },
    {
      "source": "/v3/guidelines/smart-contracts/testing/blueprint-config",
      "destination": "/pending/build/on-chain/testing"
    },
    {
      "source": "/v3/guidelines/smart-contracts/testing/writing-test-examples",
      "destination": "/pending/build/on-chain/testing/exit-codes"
    },
    {
      "source": "/v3/guidelines/smart-contracts/testing/collect-contract-gas-metric",
      "destination": "/pending/build/on-chain/testing/gas-consumption"
    },
    {
      "source": "/guidelines/security-measures",
      "destination": "/pending/build/on-chain/security"
    },
    {
      "source": "/v3/guidelines/smart-contracts/security/overview",
      "destination": "/pending/build/on-chain/security"
    },
    {
      "source": "/v3/guidelines/smart-contracts/security/common-vulnerabilities",
      "destination": "/pending/build/on-chain/security/best-practices"
    },
    {
      "source": "/v3/guidelines/smart-contracts/security/secure-programming",
      "destination": "/pending/build/on-chain/security/best-practices"
    },
    {
      "source": "/v3/guidelines/smart-contracts/security/things-to-focus",
      "destination": "/pending/build/on-chain/security/best-practices"
    },
    {
      "source": "/v3/guidelines/smart-contracts/security/ton-hack-challenge-1",
      "destination": "/pending/build/on-chain/security/hack-challenges"
    },
    {
      "source": "/v3/guidelines/smart-contracts/security/random-number-generation",
      "destination": "/pending/build/on-chain/security/best-practices"
    },
    {
      "source": "/v3/guidelines/smart-contracts/security/random",
      "destination": "/pending/build/on-chain/security/best-practices"
    },
    {
      "source": "/guidelines/how-to",
      "destination": "/pending/build/on-chain/standard-smart-contracts"
    },
    {
      "source": "/guidelines/compile-from-sources",
      "destination": "/pending/build/on-chain/legacy-examples"
    },
    {
      "source": "/v3/guidelines/smart-contracts/howto/compile/compilation-instructions",
      "destination": "/pending/build/on-chain/legacy-examples"
    },
    {
      "source": "/v3/guidelines/smart-contracts/howto/compile/instructions-low-memory",
      "destination": "/pending/build/on-chain/legacy-examples"
    },
    {
      "source": "/v3/guidelines/smart-contracts/howto/multisig",
      "destination": "/pending/build/on-chain/legacy-examples"
    },
    {
      "source": "/v3/guidelines/smart-contracts/howto/multisig-js",
      "destination": "/pending/build/on-chain/legacy-examples"
    },
    {
      "source": "/v3/guidelines/smart-contracts/howto/airdrop-claim-best-practice",
      "destination": "/pending/build/on-chain/standard-smart-contracts/airdrop"
    },
    {
      "source": "/v3/guidelines/smart-contracts/howto/shard-optimization",
      "destination": "/pending/build/on-chain/patterns/sharding"
    },
    {
      "source": "/v3/guidelines/smart-contracts/howto/wallet",
      "destination": "/pending/build/on-chain/standard-smart-contracts/wallet"
    },
    {
      "source": "/v3/guidelines/smart-contracts/howto/nominator-pool",
      "destination": "/participate/nominator-pool"
    },
    {
      "source": "/v3/guidelines/smart-contracts/howto/single-nominator-pool",
      "destination": "/participate/nominator-pool"
    },
    {
      "source": "/guidelines/dapps",
      "destination": "/pending/build/off-chain"
    },
    {
      "source": "/v3/guidelines/dapps/overview",
      "destination": "/pending/build/off-chain"
    },
    {
      "source": "/v3/guidelines/dapps/cookbook",
      "destination": "/pending/build/off-chain"
    },
    {
      "source": "/v3/guidelines/dapps/transactions/overview",
      "destination": "/pending/discover/ton-fundamentals/transactions"
    },
    {
      "source": "/v3/guidelines/dapps/transactions/foundations-of-blockchain",
      "destination": "TODO-might-go-to-Discover"
    },
    {
      "source": "/v3/guidelines/dapps/transactions/message-driven-execution",
      "destination": "/pending/discover/ton-fundamentals/messages"
    },
    {
      "source": "/v3/guidelines/dapps/transactions/hash-based-tracking",
      "destination": "TODO"
    },
    {
      "source": "/v3/guidelines/dapps/transactions/api-based-retrieval",
      "destination": "TODO"
    },
    {
      "source": "/v3/guidelines/dapps/transactions/explore-transactions",
      "destination": "TODO"
    },
    {
      "source": "/guidelines/api-sdk",
      "destination": "/pending/discover/tools/sdks"
    },
    {
      "source": "/v3/guidelines/dapps/apis-sdks/overview",
      "destination": "/pending/discover/tools/sdks"
    },
    {
      "source": "/v3/guidelines/dapps/apis-sdks/sdk",
      "destination": "/pending/discover/tools/sdks"
    },
    {
      "source": "/v3/guidelines/dapps/apis-sdks/api-types",
      "destination": "/pending/discover/apis"
    },
    {
      "source": "/v3/guidelines/dapps/apis-sdks/ton-http-apis",
      "destination": "/pending/discover/apis"
    },
    {
      "source": "/v3/guidelines/dapps/apis-sdks/ton-adnl-apis",
      "destination": "/pending/discover/apis"
    },
    {
      "source": "/guidelines/tutorials-and-examples",
      "destination": "/pending/build/off-chain/web3"
    },
    {
      "source": "/v3/guidelines/dapps/tutorials/jetton-airdrop",
      "destination": "TODO"
    },
    {
      "source": "/v3/guidelines/dapps/apis-sdks/api-keys",
      "destination": "TODO-how-to-get-ton-center-API-key"
    },
    {
      "source": "/v3/guidelines/dapps/apis-sdks/getblock-ton-api",
      "destination": "TODO-http-api-by-GetBlock"
    },
    {
      "source": "/v3/guidelines/dapps/tutorials/nft-minting-guide",
      "destination": "TODO"
    },
    {
      "source": "/v3/guidelines/dapps/tutorials/mint-your-first-token",
      "destination": "TODO"
    },
    {
      "source": "/v3/guidelines/dapps/tutorials/zero-knowledge-proofs",
      "destination": "TODO"
    },
    {
      "source": "/v3/guidelines/dapps/tutorials/web3-game-example",
      "destination": "TODO-in-complete-examples"
    },
    {
      "source": "/guidelines/tg-bot-examples",
      "destination": "/pending/build/off-chain/telegram-bots"
    },
    {
      "source": "/v3/guidelines/dapps/tutorials/telegram-bot-examples/accept-payments-in-a-telegram-bot",
      "destination": "/pending/build/off-chain/telegram-bots/ton-store"
    },
    {
      "source": "/v3/guidelines/dapps/tutorials/telegram-bot-examples/accept-payments-in-a-telegram-bot-2",
      "destination": "/pending/build/off-chain/telegram-bots/ton-balance"
    },
    {
      "source": "/v3/guidelines/dapps/tutorials/telegram-bot-examples/accept-payments-in-a-telegram-bot-js",
      "destination": "TODO-burgers-and-ice-cream"
    },
    {
      "source": "/guidelines/tma",
      "destination": "/pending/build/off-chain/telegram-mini-apps"
    },
    {
      "source": "/v3/guidelines/dapps/tma/overview",
      "destination": "/pending/build/off-chain/telegram-mini-apps"
    },
    {
      "source": "/guidelines/tma-guidelines",
      "destination": "/pending/build/off-chain/telegram-mini-apps"
    },
    {
      "source": "/v3/guidelines/dapps/tma/guidelines/testing-apps",
      "destination": "/pending/build/off-chain/telegram-mini-apps"
    },
    {
      "source": "/v3/guidelines/dapps/tma/guidelines/publishing",
      "destination": "/pending/build/off-chain/telegram-mini-apps"
    },
    {
      "source": "/v3/guidelines/dapps/tma/guidelines/monetization",
      "destination": "/pending/build/off-chain/telegram-mini-apps"
    },
    {
      "source": "/v3/guidelines/dapps/tma/guidelines/tips-and-tricks",
      "destination": "/pending/build/off-chain/telegram-mini-apps"
    },
    {
      "source": "/guidelines/tma-tutorials-and-examples",
      "destination": "/pending/build/off-chain/telegram-mini-apps"
    },
    {
      "source": "/v3/guidelines/dapps/tma/tutorials/step-by-step-guide",
      "destination": "/pending/build/off-chain/telegram-mini-apps"
    },
    {
      "source": "/v3/guidelines/dapps/tma/tutorials/app-examples",
      "destination": "/pending/build/off-chain/telegram-mini-apps"
    },
    {
      "source": "/v3/guidelines/dapps/tma/tutorials/design-guidelines",
      "destination": "/pending/build/off-chain/telegram-mini-apps"
    },
    {
      "source": "/v3/guidelines/dapps/tma/notcoin",
      "destination": "TODO-low-value"
    },
    {
      "source": "/v3/guidelines/dapps/tma/grants",
      "destination": "TODO-low-value"
    },
    {
      "source": "/guidelines/advanced-asset-processing",
      "destination": "/pending/build/off-chain/web3"
    },
    {
      "source": "/v3/guidelines/dapps/asset-processing/payments-processing",
      "destination": "/pending/build/off-chain/web3/toncoin"
    },
    {
      "source": "/v3/guidelines/dapps/asset-processing/jettons",
      "destination": "/pending/build/off-chain/standard-smart-contracts/jetton"
    },
    {
      "source": "/v3/guidelines/dapps/asset-processing/mintless-jettons",
      "destination": "/pending/build/off-chain/standard-smart-contracts/mintless-jetton"
    },
    {
      "source": "/v3/guidelines/dapps/asset-processing/compressed-nfts",
      "destination": "/pending/build/off-chain/standard-smart-contracts/compressed-nft"
    },
    {
      "source": "/v3/guidelines/dapps/asset-processing/mass-mint-tools",
      "destination": "TODO-more-likely-to-be-part-of-Discover-or-Overview"
    },
    {
      "source": "/guidelines/nft-processing",
      "destination": "/pending/build/off-chain/standard-smart-contracts/nft"
    },
    {
      "source": "/v3/guidelines/dapps/asset-processing/nft-processing/nfts",
      "destination": "/pending/build/off-chain/standard-smart-contracts/nft"
    },
    {
      "source": "/v3/guidelines/dapps/asset-processing/nft-processing/metadata-parsing",
      "destination": "/pending/build/off-chain/standard-smart-contracts/nft"
    },
    {
      "source": "/guidelines/nodes-guidelines",
      "destination": "/participate"
    },
    {
      "source": "/v3/guidelines/nodes/overview",
      "destination": "/participate"
    },
    {
      "source": "/guidelines/running-nodes",
      "destination": "/participate"
    },
    {
      "source": "/v3/guidelines/nodes/running-nodes/archive-node",
      "destination": "/participate/nodes/archive-node"
    },
    {
      "source": "/v3/guidelines/nodes/running-nodes/full-node",
      "destination": "/participate/nodes/full-node"
    },
    {
      "source": "/v3/guidelines/nodes/running-nodes/liteserver-node",
      "destination": "/participate/nodes/liteserver-node"
    },
    {
      "source": "/v3/guidelines/nodes/running-nodes/validator-node",
      "destination": "/participate/nodes/validator-node"
    },
    {
      "source": "/v3/guidelines/nodes/running-nodes/staking-with-nominator-pools",
      "destination": "/participate/nominator-pool"
    },
    {
      "source": "/v3/guidelines/nodes/running-nodes/run-mytonctrl-docker",
      "destination": "/participate"
    },
    {
      "source": "/v3/guidelines/nodes/running-nodes/running-a-local-ton",
      "destination": "/pending/build/local-blockchain"
    },
    {
      "source": "/v3/guidelines/nodes/running-nodes/secure-guidelines",
      "destination": "/participate/nodes/security"
    },
    {
      "source": "/guidelines/maintenance-guidelines",
      "destination": "TODO-this-and-the-rest-of-guidelines"
    },
    {
      "source": "/guidelines/ton-connect",
      "destination": "TODO"
    },
    {
      "source": "/v3/guidelines/ton-connect/overview",
      "destination": "TODO-same-as-before"
    },
    {
      "source": "/v3/guidelines/ton-connect/quick-start",
      "destination": "TODO"
    },
    {
      "source": "/guidelines/dapp-guide",
      "destination": "TODO"
    },
    {
      "source": "/v3/guidelines/ton-connect/creating-manifest",
      "destination": "TODO"
    },
    {
      "source": "/guidelines/install-ton-connect",
      "destination": "TODO"
    },
    {
      "source": "/v3/guidelines/ton-connect/frameworks/react",
      "destination": "TODO"
    },
    {
      "source": "/v3/guidelines/ton-connect/frameworks/web",
      "destination": "TODO"
    },
    {
      "source": "/v3/guidelines/ton-connect/frameworks/python",
      "destination": "TODO"
    },
    {
      "source": "/v3/guidelines/ton-connect/verifying-signed-in-users",
      "destination": "TODO"
    },
    {
      "source": "/guidelines/cookbook",
      "destination": "TODO"
    },
    {
      "source": "/v3/guidelines/ton-connect/cookbook/cells",
      "destination": "TODO-message-body"
    },
    {
      "source": "/v3/guidelines/ton-connect/cookbook/ton-transfer",
      "destination": "TODO"
    },
    {
      "source": "/v3/guidelines/ton-connect/cookbook/jetton-transfer",
      "destination": "TODO"
    },
    {
      "source": "/v3/guidelines/ton-connect/cookbook/nft-transfer",
      "destination": "TODO"
    },
    {
      "source": "/v3/guidelines/ton-connect/guidelines/transaction-by-external-message",
      "destination": "TODO"
    },
    {
      "source": "/v3/guidelines/ton-connect/wallet",
      "destination": "TODO"
    },
    {
      "source": "/v3/guidelines/ton-connect/guidelines/developers",
      "destination": "TODO"
    },
    {
      "source": "/guidelines/advanced",
      "destination": "TODO-with-two-external-links"
    },
    {
      "source": "/guidelines/business",
      "destination": "TODO"
    },
    {
      "source": "/v3/guidelines/ton-connect/business/ton-connect-for-business",
      "destination": "TODO-should-be-same-as-before"
    },
    {
      "source": "/v3/guidelines/ton-connect/business/ton-connect-for-security",
      "destination": "TODO"
    },
    {
      "source": "/guidelines/web3-guidelines",
      "destination": "TODO"
    },
    {
      "source": "/v3/guidelines/web3/overview",
      "destination": "TODO-should-be-same"
    },
    {
      "source": "/guidelines/ton-dns",
      "destination": "TODO"
    },
    {
      "source": "/v3/guidelines/web3/ton-dns/dns",
      "destination": "TODO"
    },
    {
      "source": "/v3/guidelines/web3/ton-dns/subresolvers",
      "destination": "TODO"
    },
    {
      "source": "/guidelines/proxy-and-sites",
      "destination": "TODO"
    },
    {
      "source": "/v3/guidelines/web3/ton-proxy-sites/how-to-run-ton-site",
      "destination": "TODO"
    },
    {
      "source": "/v3/guidelines/web3/ton-proxy-sites/ton-sites-for-applications",
      "destination": "TODO"
    },
    {
      "source": "/v3/guidelines/web3/ton-proxy-sites/connect-with-ton-proxy",
      "destination": "TODO"
    },
    {
      "source": "/v3/guidelines/web3/ton-proxy-sites/how-to-open-any-ton-site",
      "destination": "TODO"
    },
    {
      "source": "/v3/guidelines/web3/ton-proxy-sites/site-and-domain-management",
      "destination": "TODO"
    },
    {
      "source": "/v3/guidelines/web3/ton-proxy-sites/running-your-own-ton-proxy",
      "destination": "TODO"
    },
    {
      "source": "/guidelines/ton-storage",
      "destination": "TODO"
    },
    {
      "source": "/v3/guidelines/web3/ton-storage/storage-daemon",
      "destination": "TODO"
    },
    {
      "source": "/v3/guidelines/web3/ton-storage/storage-provider",
      "destination": "TODO"
    },
    {
      "source": "/v3/guidelines/web3/ton-storage/storage-faq",
      "destination": "TODO"
    },
    {
      "source": "/v3/documentation/ton-documentation",
      "destination": "/"
    },
    {
      "source": "/v3/documentation/faq",
      "destination": "/pending/discover"
    },
    {
      "source": "/v3/documentation/smart-contracts/overview",
      "destination": "/pending/reference/blockchain/standard-smart-contracts"
    },
    {
      "source": "/v3/documentation/smart-contracts/addresses",
      "destination": "/pending/reference/blockchain/accounts/addresses"
    },
    {
      "source": "/v3/documentation/smart-contracts/getting-started/javascript",
      "destination": "/pending/build/setup"
    },
    {
      "source": "/v3/documentation/smart-contracts/getting-started/ide-plugins",
      "destination": "/pending/build/setup"
    },
    {
      "source": "/v3/documentation/smart-contracts/getting-started/testnet",
      "destination": "/pending/reference/blockchain/network/testnet"
    },
    {
      "source": "/v3/documentation/smart-contracts/contracts-specs/wallet-contracts",
      "destination": "/pending/reference/blockchain/standard-smart-contracts/wallets"
    },
    {
      "source": "/v3/documentation/smart-contracts/contracts-specs/highload-wallet",
      "destination": "/pending/reference/blockchain/standard-smart-contracts/highload-wallets"
    },
    {
      "source": "/v3/documentation/smart-contracts/contracts-specs/vesting-contract",
      "destination": "/pending/reference/blockchain/standard-smart-contracts/wallets/vesting"
    },
    {
      "source": "/v3/documentation/smart-contracts/contracts-specs/governance",
      "destination": "/pending/reference/blockchain/standard-smart-contracts/core/governance"
    },
    {
      "source": "/v3/documentation/smart-contracts/contracts-specs/nominator-pool",
      "destination": "/pending/reference/blockchain/standard-smart-contracts/core/nominator-pool"
    },
    {
      "source": "/v3/documentation/smart-contracts/contracts-specs/single-nominator-pool",
      "destination": "/pending/reference/blockchain/standard-smart-contracts/core/nominator-pool"
    },
    {
      "source": "/v3/documentation/smart-contracts/contracts-specs/precompiled-contracts",
      "destination": "/pending/reference/blockchain/standard-smart-contracts/core/precompiled"
    },
    {
      "source": "/v3/documentation/smart-contracts/contracts-specs/examples",
      "destination": "/pending/reference/blockchain/standard-smart-contracts"
    },
    {
      "source": "/v3/documentation/smart-contracts/limits",
      "destination": "/pending/reference/blockchain/limits"
    },
    {
      "source": "/v3/documentation/smart-contracts/message-management/messages-and-transactions",
      "destination": "TODO"
    },
    {
      "source": "/v3/documentation/smart-contracts/message-management/sending-messages",
      "destination": "TODO"
    },
    {
      "source": "/v3/documentation/smart-contracts/message-management/internal-messages",
      "destination": "TODO"
    },
    {
      "source": "/v3/documentation/smart-contracts/message-management/external-messages",
      "destination": "TODO"
    },
    {
      "source": "/v3/documentation/smart-contracts/message-management/non-bounceable-messages",
      "destination": "TODO"
    },
    {
      "source": "/v3/documentation/smart-contracts/message-management/message-modes-cookbook",
      "destination": "TODO"
    },
    {
      "source": "/v3/documentation/smart-contracts/message-management/ecosystem-messages-layout",
      "destination": "TODO"
    },
    {
      "source": "/v3/documentation/smart-contracts/transaction-fees/fees",
      "destination": "/pending/reference/blockchain/fees"
    },
    {
      "source": "/v3/documentation/smart-contracts/transaction-fees/fees-low-level",
      "destination": "/pending/reference/blockchain/fees"
    },
    {
      "source": "/v3/documentation/smart-contracts/transaction-fees/accept-message-effects",
      "destination": "/pending/reference/blockchain/fees"
    },
    {
      "source": "/v3/documentation/smart-contracts/transaction-fees/forward-fees",
      "destination": "/pending/reference/blockchain/fees"
    },
    {
      "source": "/v3/documentation/smart-contracts/shards/shards-intro",
      "destination": "/pending/reference/blockchain/sharding"
    },
    {
      "source": "/v3/documentation/smart-contracts/shards/infinity-sharding-paradigm",
      "destination": "/pending/reference/blockchain/sharding"
    },
    {
      "source": "/v3/documentation/smart-contracts/tact",
      "destination": "/pending/reference/blockchain/standard-smart-contracts"
    },
    {
      "source": "/v3/documentation/smart-contracts/tolk/overview",
      "destination": "/pending/reference/tolk"
    },
    {
      "source": "/v3/documentation/smart-contracts/tolk/environment-setup",
      "destination": "/pending/reference/tolk"
    },
    {
      "source": "/v3/documentation/smart-contracts/tolk/counter-smart-contract",
      "destination": "/pending/reference/tolk"
    },
    {
      "source": "/v3/documentation/smart-contracts/tolk/language-guide",
      "destination": "/pending/reference/tolk"
    },
    {
      "source": "/v3/documentation/smart-contracts/tolk/tolk-vs-func/in-short",
      "destination": "/pending/reference/tolk"
    },
    {
      "source": "/v3/documentation/smart-contracts/tolk/tolk-vs-func/in-detail",
      "destination": "/pending/reference/tolk"
    },
    {
      "source": "/v3/documentation/smart-contracts/tolk/tolk-vs-func/mutability",
      "destination": "/pending/reference/tolk"
    },
    {
      "source": "/v3/documentation/smart-contracts/tolk/tolk-vs-func/stdlib",
      "destination": "/pending/reference/tolk"
    },
    {
      "source": "/v3/documentation/smart-contracts/tolk/tolk-vs-func/pack-to-from-cells",
      "destination": "/pending/reference/tolk"
    },
    {
      "source": "/v3/documentation/smart-contracts/tolk/tolk-vs-func/create-message",
      "destination": "/pending/reference/tolk"
    },
    {
      "source": "/v3/documentation/smart-contracts/tolk/tolk-vs-func/lazy-loading",
      "destination": "/pending/reference/tolk"
    },
    {
      "source": "/v3/documentation/smart-contracts/tolk/changelog",
      "destination": "/pending/changelog/tolk"
    },
    {
      "source": "/v3/documentation/smart-contracts/func/overview",
      "destination": "/pending/reference/blockchain/standard-smart-contracts"
    },
    {
      "source": "/v3/documentation/smart-contracts/func/cookbook",
      "destination": "/pending/reference/blockchain/legacy/func/cookbook"
    },
    {
      "source": "/v3/documentation/smart-contracts/func/docs/types",
      "destination": "/pending/reference/blockchain/legacy/func/types"
    },
    {
      "source": "/v3/documentation/smart-contracts/func/docs/comments",
      "destination": "/pending/reference/blockchain/legacy/func/comments"
    },
    {
      "source": "/v3/documentation/smart-contracts/func/docs/literals_identifiers",
      "destination": "/pending/reference/blockchain/legacy/func/literals"
    },
    {
      "source": "/v3/documentation/smart-contracts/func/docs/functions",
      "destination": "/pending/reference/blockchain/legacy/func/functions"
    },
    {
      "source": "/v3/documentation/smart-contracts/func/docs/global_variables",
      "destination": "/pending/reference/blockchain/legacy/func/global-variables"
    },
    {
      "source": "/v3/documentation/smart-contracts/func/docs/compiler_directives",
      "destination": "/pending/reference/blockchain/legacy/func/compiler-directives"
    },
    {
      "source": "/v3/documentation/smart-contracts/func/docs/statements",
      "destination": "/pending/reference/blockchain/legacy/func/statements"
    },
    {
      "source": "/v3/documentation/smart-contracts/func/docs/builtins",
      "destination": "/pending/reference/blockchain/legacy/func/build-ins"
    },
    {
      "source": "/v3/documentation/smart-contracts/func/docs/dictionaries",
      "destination": "/pending/reference/blockchain/legacy/func/dictionaries"
    },
    {
      "source": "/v3/documentation/smart-contracts/func/docs/stdlib",
      "destination": "/pending/reference/blockchain/legacy/func/stdlib"
    },
    {
      "source": "/v3/documentation/smart-contracts/func/libraries",
      "destination": "/pending/reference/blockchain/legacy/func/libraries"
    },
    {
      "source": "/v3/documentation/smart-contracts/func/changelog",
      "destination": "/pending/changelog/func"
    },
    {
      "source": "/v3/documentation/smart-contracts/fift/overview",
      "destination": "/language/fift"
    },
    {
      "source": "/v3/documentation/smart-contracts/fift/fift-and-tvm-assembly",
      "destination": "/language/fift/fift-and-tvm-assembly"
    },
    {
      "source": "/v3/documentation/smart-contracts/fift/fift-deep-dive",
      "destination": "/language/fift/fift-deep-dive"
    },
    {
      "source": "/v3/documentation/dapps/dapps-overview",
      "destination": "TODO"
    },
    {
      "source": "/v3/documentation/dapps/defi/coins",
      "destination": "TODO"
    },
    {
      "source": "/v3/documentation/dapps/defi/tokens",
      "destination": "TODO"
    },
    {
      "source": "/v3/documentation/dapps/defi/nft",
      "destination": "TODO"
    },
    {
      "source": "/v3/documentation/dapps/defi/subscriptions",
      "destination": "TODO"
    },
    {
      "source": "/v3/documentation/dapps/defi/ton-payments",
      "destination": "TODO"
    },
    {
      "source": "/v3/documentation/dapps/assets/overview",
      "destination": "TODO"
    },
    {
      "source": "/v3/documentation/dapps/assets/usdt",
      "destination": "TODO"
    },
    {
      "source": "/v3/documentation/dapps/oracles/about_blockchain_oracles",
      "destination": "/pending/discover/oracles"
    },
    {
      "source": "/v3/documentation/dapps/oracles/pyth",
      "destination": "/pending/discover/oracles"
    },
    {
      "source": "/v3/documentation/dapps/oracles/red_stone",
      "destination": "/pending/discover/oracles"
    },
    {
      "source": "/v3/documentation/infra/nodes/node-types",
      "destination": "/pending/reference/blockchain/nodes"
    },
    {
      "source": "/v3/documentation/infra/nodes/mytonctrl/mytonctrl-overview",
      "destination": "/pending/reference/blockchain/nodes"
    },
    {
      "source": "/v3/documentation/infra/nodes/mytonctrl/mytonctrl-status",
      "destination": "/pending/reference/blockchain/nodes"
    },
    {
      "source": "/v3/documentation/infra/nodes/mytonctrl/mytonctrl-errors",
      "destination": "/pending/reference/blockchain/nodes"
    },
    {
      "source": "/v3/documentation/infra/nodes/node-commands",
      "destination": "/pending/reference/blockchain/nodes"
    },
    {
      "source": "/v3/documentation/infra/nodes/validation/staking-incentives",
      "destination": "TODO"
    },
    {
      "source": "/v3/documentation/infra/nodes/validation/collators",
      "destination": "TODO"
    },
    {
      "source": "/v3/documentation/infra/minter-flow",
      "destination": "TODO"
    },
    {
      "source": "/v3/documentation/infra/crosschain/overview",
      "destination": "/pending/discover/bridges"
    },
    {
      "source": "/v3/documentation/infra/crosschain/bridge-addresses",
      "destination": "/pending/discover/bridges"
    },
    {
      "source": "/v3/documentation/network/configs/network-configs",
      "destination": "/pending/reference/blockchain/config"
    },
    {
      "source": "/v3/documentation/network/configs/blockchain-configs",
      "destination": "/pending/reference/blockchain/config"
    },
    {
      "source": "/v3/documentation/network/configs/config-params",
      "destination": "/pending/reference/blockchain/config"
    },
    {
      "source": "/v3/documentation/network/protocols/adnl/overview",
      "destination": "/pending/reference/blockchain/network/adnl"
    },
    {
      "source": "/v3/documentation/network/protocols/adnl/low-level-adnl",
      "destination": "/pending/reference/blockchain/network/adnl"
    },
    {
      "source": "/v3/documentation/network/protocols/adnl/adnl-tcp",
      "destination": "/pending/reference/blockchain/network/adnl"
    },
    {
      "source": "/v3/documentation/network/protocols/adnl/adnl-udp",
      "destination": "/pending/reference/blockchain/network/adnl"
    },
    {
      "source": "/v3/documentation/network/protocols/dht/ton-dht",
      "destination": "/pending/reference/blockchain/network/dht"
    },
    {
      "source": "/v3/documentation/network/protocols/dht/dht-deep-dive",
      "destination": "/pending/reference/blockchain/network/dht"
    },
    {
      "source": "/v3/documentation/network/protocols/rldp",
      "destination": "/pending/reference/blockchain/network/rldp"
    },
    {
      "source": "/v3/documentation/network/protocols/overlay",
      "destination": "/pending/reference/blockchain/network/overlay-subnets"
    },
    {
      "source": "/v3/documentation/data-formats/tlb/tl-b-language",
      "destination": "/pending/reference/serialization/tlb"
    },
    {
      "source": "/v3/documentation/data-formats/tlb/cell-boc",
      "destination": "/pending/reference/serialization/boc"
    },
    {
      "source": "/v3/documentation/data-formats/tlb/exotic-cells",
      "destination": "/pending/reference/serialization/cells"
    },
    {
      "source": "/v3/documentation/data-formats/tlb/library-cells",
      "destination": "/pending/reference/serialization/cells"
    },
    {
      "source": "/v3/documentation/data-formats/tlb/proofs",
      "destination": "TODO"
    },
    {
      "source": "/v3/documentation/data-formats/tlb/basic-proofing-concepts",
      "destination": "/pending/reference/serialization/proofs/basic"
    },
    {
      "source": "/v3/documentation/data-formats/tlb/tl-b-types",
      "destination": "/pending/reference/serialization/tlb-builtins"
    },
    {
      "source": "/v3/documentation/data-formats/tlb/canonical-cell-serialization",
      "destination": "/pending/reference/serialization/canonical"
    },
    {
      "source": "/v3/documentation/data-formats/tlb/msg-tlb",
      "destination": "/pending/reference/serialization/tlb-schemas/message"
    },
    {
      "source": "/v3/documentation/data-formats/tlb/block-layout",
      "destination": "/pending/reference/serialization/tlb-schemas/block"
    },
    {
      "source": "/v3/documentation/data-formats/tlb/transaction-layout",
      "destination": "/pending/reference/serialization/tlb-schemas/transaction"
    },
    {
      "source": "/v3/documentation/data-formats/tlb/crc32",
      "destination": "/pending/reference/serialization/tlb"
    },
    {
      "source": "/v3/documentation/data-formats/tlb/tlb-ide",
      "destination": "/pending/discover/tools/editors"
    },
    {
      "source": "/v3/documentation/data-formats/tlb/tlb-tools",
      "destination": "/pending/discover/tools/sdks"
    },
    {
      "source": "/v3/documentation/data-formats/tl",
      "destination": "/pending/reference/blockchain/network/tl"
    },
    {
      "source": "/v3/documentation/tvm/tvm-overview",
      "destination": "/pending/reference/tvm"
    },
    {
      "source": "/v3/documentation/tvm/tvm-initialization",
      "destination": "/pending/reference/tvm/init"
    },
    {
      "source": "/v3/documentation/tvm/tvm-exit-codes",
      "destination": "/pending/reference/tvm/exit-codes"
    },
    {
      "source": "/v3/documentation/tvm/instructions",
      "destination": "/pending/reference/tvm/instructions"
    },
    {
      "source": "/v3/documentation/tvm/specification/runvm",
      "destination": "/pending/reference/tvm/runvm"
    },
    {
      "source": "/v3/documentation/tvm/changelog/tvm-upgrade-2025-02",
      "destination": "/pending/changelog/tvm"
    },
    {
      "source": "/v3/documentation/tvm/changelog/tvm-upgrade-2024-04",
      "destination": "/pending/changelog/tvm"
    },
    {
      "source": "/v3/documentation/tvm/changelog/tvm-upgrade-2023-07",
      "destination": "/pending/changelog/tvm"
    },
    {
      "source": "/v3/documentation/whitepapers/overview",
      "destination": "/pending/reference/blockchain/legacy/whitepapers"
    },
    {
      "source": "/ton.pdf",
      "destination": "/resources/pdfs/ton.pdf"
    },
    {
      "source": "/tvm.pdf",
      "destination": "/resources/pdfs/tvm.pdf"
    },
    {
      "source": "/tblkch.pdf",
      "destination": "/resources/pdfs/tblkch.pdf"
    },
    {
      "source": "/catchain.pdf",
      "destination": "/resources/pdfs/catchain.pdf"
    },
    {
      "source": "/fiftbase.pdf",
      "destination": "/resources/pdfs/fiftbase.pdf"
    },
    {
      "source": "/v3/contribute",
      "destination": "/contribute"
    },
    {
      "source": "/v3/contribute/style-guide",
      "destination": "/contribute/style-guide"
    },
    {
      "source": "/v3/contribute/content-standardization",
      "destination": "/contribute"
    },
    {
      "source": "/v3/contribute/typography",
      "destination": "/contribute"
    },
    {
      "source": "/v3/contribute/localization-program/translation-style-guide",
      "destination": "/contribute"
    },
    {
      "source": "/v3/contribute/maintainers",
      "destination": "/contribute"
    }
  ]
}<|MERGE_RESOLUTION|>--- conflicted
+++ resolved
@@ -250,10 +250,7 @@
           "ton/consensus",
           "ton/precompiled",
           "ton/network",
-<<<<<<< HEAD
           "ton/blocks",
-=======
->>>>>>> d801c51d
           "ton/tvm",
           "ton/glossary"
         ]
