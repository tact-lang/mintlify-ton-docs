{
  "$schema": "https://mintlify.com/docs.json",
  "theme": "maple",
  "name": "TON Docs",
  "logo": {
    "light": "/resources/logo/light.svg",
    "dark": "/resources/logo/dark.svg"
  },
  "favicon": "/favicon.png",
  "colors": {
    "primary": "#0098EA",
    "light": "#F7F9FB",
    "dark": "#1E2337"
  },
  "fonts": {
    "family": "Inter"
  },
  "appearance": {
    "default": "light",
    "strict": false
  },
  "styling": {
    "eyebrows": "breadcrumbs"
  },
  "contextual": {
    "options": [
      "copy",
      "chatgpt",
      "claude",
      "perplexity",
      "mcp",
      "cursor",
      "vscode"
    ]
  },
  "navigation": {
    "pages": [
      "start-here",
      "get-support",
      {
        "group": "Step-by-step guides",
        "pages": [
          "guidebook/first-dapp",
          "guidebook/first-smart-contract",
          "guidebook/from-ethereum",
          "guidebook/payment",
          "guidebook/nft",
          "guidebook/tokens",
          "guidebook/airdrop",
          "guidebook/debug",
          "guidebook/telegram",
          "guidebook/tma",
          "guidebook/react",
          "guidebook/auth",
          "guidebook/game",
          "guidebook/dapp",
          "guidebook/wallet",
          "guidebook/cex",
          {
            "group": "Frontend",
            "expanded": true,
            "pages": []
          },
          {
            "group": "Backend",
            "pages": []
          },
          {
            "group": "Mobile",
            "pages": []
          },
          "guidebook/more"
        ]
      },
      {
        "group": "Ecosystem",
        "pages": [
          "ecosystem/overview",
          {
            "group": "Wallet apps",
            "pages": [
              "ecosystem/wallet-apps/overview",
              "ecosystem/wallet-apps/tonkeeper",
              "ecosystem/wallet-apps/web",
              "ecosystem/wallet-apps/dev",
              "ecosystem/wallet-apps/addresses-workflow"
            ]
          },
          {
            "group": "Explorers",
            "pages": [
              "ecosystem/explorers/overview",
              "ecosystem/explorers/tonviewer"
            ]
          },
          {
            "group": "Telegram Mini Apps (TMA)",
            "pages": [
              "ecosystem/tma/overview",
              "ecosystem/tma/create-mini-app",
              {
                "group": "Telegram UI",
                "pages": [
                  "ecosystem/tma/telegram-ui/overview",
                  "ecosystem/tma/telegram-ui/getting-started",
                  "ecosystem/tma/telegram-ui/platform-and-palette",
                  {
                    "group": "Reference",
                    "pages": [
                      "ecosystem/tma/telegram-ui/reference/avatar"
                    ]
                  }
                ]
              },
              {
                "group": "Mate",
                "pages": [
                  "ecosystem/tma/mate/telegram-apps-mate",
                  "ecosystem/tma/mate/getting-started",
                  "ecosystem/tma/mate/hosting"
                ]
              },
              {
                "group": "Analytics",
                "pages": [
                  "ecosystem/tma/analytics/analytics",
                  "ecosystem/tma/analytics/supported-events",
                  "ecosystem/tma/analytics/preparation",
                  "ecosystem/tma/analytics/install-via-script",
                  "ecosystem/tma/analytics/install-via-npm",
                  "ecosystem/tma/analytics/api-endpoints",
                  "ecosystem/tma/analytics/managing-integration",
                  "ecosystem/tma/analytics/faq"
                ]
              }
            ]
          },
          {
            "group": "IDEs & plugins",
            "pages": [
              "ecosystem/ide/overview",
              "ecosystem/ide/vscode",
              "ecosystem/ide/jetbrains"
            ]
          },
          {
            "group": "Development environment",
            "pages": [
              "ecosystem/blueprint/overview",
              "ecosystem/blueprint/develop",
              {
                "group": "Smart contracts testing",
                "pages": [
                  "ecosystem/blueprint/testing/overview",
                  "ecosystem/blueprint/testing/testing-on-real-network",
                  "ecosystem/blueprint/testing/testing-guidelines",
                  "ecosystem/blueprint/testing/reference"
                ]
              },
              "ecosystem/blueprint/deploy",
              "ecosystem/blueprint/coverage",
              "ecosystem/blueprint/benchmarks",
              "ecosystem/blueprint/config",
              "ecosystem/blueprint/reference"
            ]
          },
          {
            "group": "TON Connect",
            "pages": [
              "ecosystem/ton-connect/index",
              "ecosystem/ton-connect/manifest",
              "ecosystem/ton-connect/message-lookup",
              {
                "group": "Applications (dApps)",
                "pages": [
                  "ecosystem/ton-connect/dapps/send-toncoin",
                  "ecosystem/ton-connect/dapps/send-usdt",
                  "ecosystem/ton-connect/dapps/send-jetton",
                  "ecosystem/ton-connect/dapps/send-nft",
                  "ecosystem/ton-connect/dapps/check-toncoin-balance",
                  "ecosystem/ton-connect/dapps/check-usdt-balance",
                  "ecosystem/ton-connect/dapps/check-jetton-balance",
                  "ecosystem/ton-connect/dapps/check-nfts",
                  "ecosystem/ton-connect/dapps/track-transaction",
                  "ecosystem/ton-connect/dapps/sign-data",
                  "ecosystem/ton-connect/dapps/request-proof"
                ]
              },
              {
                "group": "WalletKit",
                "pages": [
                  "ecosystem/ton-connect/walletkit/index",
                  {
                    "group": "Web",
                    "pages": [
                      "ecosystem/ton-connect/walletkit/web/init"
                    ]
                  },
                  "ecosystem/ton-connect/walletkit/qa-guide",
                  "ecosystem/ton-connect/walletkit/native-web",
                  "ecosystem/ton-connect/walletkit/browser-extension"
                ]
              }
            ]
          },
          "ecosystem/sdks",
          "ecosystem/analytics",
          "ecosystem/status",
          {
            "group": "Oracles",
            "pages": [
              "ecosystem/interoperability/oracles/overview",
              "ecosystem/interoperability/oracles/redstone",
              "ecosystem/interoperability/oracles/pyth"
            ]
          },
          {
            "group": "Bridges",
            "pages": [
              "ecosystem/interoperability/bridges/overview"
            ]
          },
          {
            "group": "RPC providers",
            "pages": [
              "ecosystem/rpc/overview",
              {
                "group": "TON Center",
                "expanded": true,
                "pages": [
                  "ecosystem/rpc/get-api-key",
                  {
                    "group": "API v2",
                    "openapi": "./ecosystem/rpc/ton-center-http-api-v-2.json"
                  },
                  {
                    "group": "API v3",
                    "openapi": "./ecosystem/rpc/ton-center-http-api-v-3.yaml"
                  }
                ]
              }
            ]
          },
          {
            "group": "Blockchain node",
            "pages": [
              "ecosystem/node/overview",
              "ecosystem/node/setup-mytonctrl",
              "ecosystem/node/setup-mylocalton",
              {
                "group": "MyTonCtrl CLI",
                "pages": [
                  "ecosystem/node/mytonctrl/overview",
                  "ecosystem/node/mytonctrl/core",
                  "ecosystem/node/mytonctrl/installer",
                  "ecosystem/node/mytonctrl/wallet",
                  "ecosystem/node/mytonctrl/validator",
                  "ecosystem/node/mytonctrl/collator",
                  "ecosystem/node/mytonctrl/pools",
                  "ecosystem/node/mytonctrl/liquid_staking",
                  "ecosystem/node/mytonctrl/custom_overlays",
                  "ecosystem/node/mytonctrl/utilities",
                  "ecosystem/node/mytonctrl/alerting",
                  "ecosystem/node/mytonctrl/backups",
                  "ecosystem/node/mytonctrl/btc_teleport"
                ]
              }
            ]
          },
          "ecosystem/ai",
          "ecosystem/more"
        ]
      },
      {
        "group": "Standard contracts",
        "pages": [
          "standard/overview",
          {
            "group": "Wallets",
            "pages": [
              "standard/wallets/how-it-works",
              "standard/wallets/mnemonics",
              "standard/wallets/comparison",
              "standard/wallets/history",
              "standard/wallets/v5",
              "standard/wallets/v4",
              "standard/wallets/highload",
              "standard/wallets/multisig"
            ]
          },
          {
            "group": "Tokens",
            "expanded": true,
            "pages": [
              "standard/tokens/overview",
              "standard/tokens/metadata",
              {
                "group": "Jettons",
                "pages": [
                  "standard/tokens/jettons/overview",
                  "standard/tokens/jettons/how-it-works",
                  "standard/tokens/jettons/comparison",
<<<<<<< HEAD
                  "standard/tokens/jettons/how-to-mint",
=======
                  "standard/tokens/jettons/how-to-transfer",
>>>>>>> 2e569bd6
                  "standard/tokens/jettons/how-to-get-supply-data",
                  "standard/tokens/jettons/API",
                  "standard/tokens/jettons/mintless/overview",
                  "standard/tokens/jettons/mintless/how-to-deploy"

                ]
              },
              {
                "group": "NFT",
                "pages": [
                  "standard/tokens/nft/overview",
                  "standard/tokens/nft/how-works"
                ]
              },
              {
                "group": "SBT",
                "pages": [
                  "standard/tokens/sbt/overview",
                  "standard/tokens/sbt/how-works"
                ]
              },
              "standard/tokens/airdrop"
            ]
          },
          "standard/dex",
          "standard/vesting",
          "standard/governance"
        ]
      },
      {
        "group": "Contract patterns",
        "pages": [
          "techniques/examples",
          "techniques/carry-value",
          "techniques/contract-sharding",
          "techniques/security",
          "techniques/gas",
          "techniques/using-onchain-libraries",
          "techniques/random",
          "techniques/offchaining",
          "techniques/tokens",
          "techniques/upgrades",
          "techniques/zk"
        ]
      },
      {
        "group": "Languages",
        "pages": [
          "language/tolk",
          {
            "group": "TL-B",
            "pages": [
              "language/TL-B/overview",
              "language/TL-B/syntax-and-semantics",
              "language/TL-B/simple-examples",
              "language/TL-B/complex-and-non-trivial-examples",
              "language/TL-B/TEP-examples",
              "language/TL-B/tooling"
            ]
          },
          {
            "group": "Fift",
            "pages": [
              "language/fift/index",
              "language/fift/fift-and-tvm-assembly",
              "language/fift/deep-dive",
              "language/fift/multisig",
              "language/fift/whitepaper"
            ]
          },
          {
            "group": "FunC",
            "pages": [
              "language/func/index",
              "language/func/cookbook",
              "language/func/changelog",
              {
                "group": "Language",
                "expanded": true,
                "pages": [
                  "language/func/comments",
                  "language/func/types",
                  "language/func/literals",
                  "language/func/operators",
                  "language/func/expressions",
                  "language/func/statements",
                  "language/func/functions",
                  "language/func/global-variables",
                  "language/func/compiler-directives",
                  "language/func/built-ins",
                  "language/func/dictionaries"
                ]
              },
              {
                "group": "Libraries",
                "expanded": true,
                "pages": [
                  "language/func/stdlib",
                  "language/func/libraries"
                ]
              }
            ]
          },
          "language/tact"
        ]
      },
      {
        "group": "TVM: TON Virtual Machine",
        "pages": [
          "tvm/overview",
          {
            "group": "Serialization",
            "pages": [
              "tvm/serialization/cells",
              "tvm/serialization/library",
              "tvm/serialization/merkle",
              "tvm/serialization/merkle-update",
              "tvm/serialization/pruned",
              "tvm/serialization/boc"
            ]
          },
          "tvm/exit-codes",
          "tvm/instructions",
          "tvm/changelog"
        ]
      },
      {
        "group": "Blockchain foundations",
        "pages": [
          "ton/overview",
          {
            "group": "Cells",
            "pages": [
              "ton/cells/library-cells",
              "ton/cells/merkle-proof-cells"
            ]
          },
          {
            "group": "Addresses",
            "pages": [
              "ton/addresses/address-formats",
              "ton/addresses/addresses-general-info",
              "ton/addresses/writing-and-reading-addresses"
            ]
          },
          {
            "group": "Merkle proofs",
            "pages": [
              "ton/proofs/basic-proof-concepts",
              "ton/proofs/verifying-liteserver-proofs"
            ]
          },
          "ton/statuses",
          "ton/phases-and-fees",
          "ton/shards",
          "ton/limits",
          "ton/config",
          "ton/proofs",
          "ton/shards",
          "ton/consensus",
          "ton/system-contracts",
          "ton/precompiled",
          "ton/network",
          "ton/blocks",
          {
            "group": "Whitepapers",
            "expanded": true,
            "pages": [
              "ton/whitepapers",
              "ton/tvm",
              "ton/tblkch",
              "ton/ton",
              "ton/catchain"
            ]
          },
          "ton/glossary"
        ]
      },
      {
        "group": "Web3 services",
        "pages": [
          "services/overview",
          "services/dns",
          "services/payment",
          "services/sites",
          "services/proxy",
          "services/storage"
        ]
      },
      {
        "group": "Contribute",
        "pages": [
          "contribute/index",
          "contribute/style-guide",
          {
            "group": "Components and snippets",
            "pages": [
              "contribute/snippets/index",
              "contribute/snippets/aside",
              "contribute/snippets/image",
              "contribute/snippets/filetree"
            ]
          }
        ]
      }
    ]
  },
  "footer": {
    "socials": {
      "github": "https://github.com/ton-blockchain",
      "x": "https://twitter.com/ton_blockchain",
      "telegram": "https://t.me/addlist/1r5Vcb8eljk5Yzcy"
    }
  },
  "redirects": [
    {
      "source": "/v3/concepts/dive-into-ton/introduction",
      "destination": "/pending/discover/pending/dive-into-ton-introduction"
    },
    {
      "source": "/v3/concepts/dive-into-ton/ton-ecosystem/wallet-apps",
      "destination": "/pending/discover/tools/wallets"
    },
    {
      "source": "/v3/concepts/dive-into-ton/ton-ecosystem/explorers-in-ton",
      "destination": "/pending/discover/tools/explorers"
    },
    {
      "source": "/v3/concepts/dive-into-ton/ton-ecosystem/nft",
      "destination": "TODO-NFT-use-cases-into-customer-docs-or-cookbook-with-examples"
    },
    {
      "source": "/v3/concepts/dive-into-ton/ton-blockchain/blockchain-of-blockchains",
      "destination": "TODO-backport-changes"
    },
    {
      "source": "/v3/concepts/dive-into-ton/ton-blockchain/smart-contract-addresses",
      "destination": "/pending/reference/blockchain/accounts/addresses"
    },
    {
      "source": "/v3/concepts/dive-into-ton/ton-blockchain/cells-as-data-storage",
      "destination": "/pending/discover/ton-fundamentals/cells"
    },
    {
      "source": "/v3/concepts/dive-into-ton/ton-blockchain/ton-networking",
      "destination": "TODO-rather-useless-might-be-edited-into-fundamentals"
    },
    {
      "source": "/v3/concepts/dive-into-ton/ton-blockchain/sharding",
      "destination": "/pending/discover/ton-fundamentals/sharding"
    },
    {
      "source": "/v3/concepts/dive-into-ton/ton-blockchain/blockchain-comparison",
      "destination": "/pending/discover/differences/common"
    },
    {
      "source": "/v3/concepts/dive-into-ton/ton-blockchain/security-measures",
      "destination": "/pending/discover/security-audits"
    },
    {
      "source": "/v3/concepts/dive-into-ton/go-from-ethereum/blockchain-services",
      "destination": "/pending/discover/differences/ethereum"
    },
    {
      "source": "/v3/concepts/dive-into-ton/go-from-ethereum/difference-of-blockchains",
      "destination": "/pending/discover/differences/ethereum"
    },
    {
      "source": "/v3/concepts/dive-into-ton/go-from-ethereum/solidity-vs-func",
      "destination": "/pending/discover/differences/ethereum"
    },
    {
      "source": "/v3/concepts/dive-into-ton/go-from-ethereum/tvm-vs-evm",
      "destination": "/pending/discover/differences/ethereum"
    },
    {
      "source": "/v3/concepts/educational-resources",
      "destination": "/pending/discover/education"
    },
    {
      "source": "/v3/concepts/glossary",
      "destination": "/pending/discover/blockchain-basics/glossary"
    },
    {
      "source": "/v3/guidelines/quick-start/:slug*",
      "destination": "/pending/build/quick-start/tutorial-TODO-all-inner-guidelines/quick-start"
    },
    {
      "source": "/v3/guidelines/get-started-with-ton",
      "destination": "/pending/build/quick-start/tutorial"
    },
    {
      "source": "/guidelines/hello-world",
      "destination": "/pending/build/quick-start/tutorial"
    },
    {
      "source": "/guidelines/smat-contracts-guidelines",
      "destination": "/pending/build/on-chain"
    },
    {
      "source": "/v3/guidelines/smart-contracts/guidelines",
      "destination": "/pending/build/on-chain"
    },
    {
      "source": "/v3/guidelines/smart-contracts/get-methods",
      "destination": "/pending/build/off-chain/web3/get-methods"
    },
    {
      "source": "/v3/guidelines/smart-contracts/fee-calculation",
      "destination": "/pending/build/on-chain/fees"
    },
    {
      "source": "/guidelines/testing",
      "destination": "/pending/build/on-chain/testing"
    },
    {
      "source": "/v3/guidelines/smart-contracts/testing/overview",
      "destination": "/pending/build/on-chain/testing"
    },
    {
      "source": "/v3/guidelines/smart-contracts/testing/blueprint-config",
      "destination": "/pending/build/on-chain/testing"
    },
    {
      "source": "/v3/guidelines/smart-contracts/testing/writing-test-examples",
      "destination": "/pending/build/on-chain/testing/exit-codes"
    },
    {
      "source": "/v3/guidelines/smart-contracts/testing/collect-contract-gas-metric",
      "destination": "/pending/build/on-chain/testing/gas-consumption"
    },
    {
      "source": "/guidelines/security-measures",
      "destination": "/pending/build/on-chain/security"
    },
    {
      "source": "/v3/guidelines/smart-contracts/security/overview",
      "destination": "/pending/build/on-chain/security"
    },
    {
      "source": "/v3/guidelines/smart-contracts/security/common-vulnerabilities",
      "destination": "/pending/build/on-chain/security/best-practices"
    },
    {
      "source": "/v3/guidelines/smart-contracts/security/secure-programming",
      "destination": "/pending/build/on-chain/security/best-practices"
    },
    {
      "source": "/v3/guidelines/smart-contracts/security/things-to-focus",
      "destination": "/pending/build/on-chain/security/best-practices"
    },
    {
      "source": "/v3/guidelines/smart-contracts/security/ton-hack-challenge-1",
      "destination": "/pending/build/on-chain/security/hack-challenges"
    },
    {
      "source": "/v3/guidelines/smart-contracts/security/random-number-generation",
      "destination": "/pending/build/on-chain/security/best-practices"
    },
    {
      "source": "/v3/guidelines/smart-contracts/security/random",
      "destination": "/pending/build/on-chain/security/best-practices"
    },
    {
      "source": "/guidelines/how-to",
      "destination": "/pending/build/on-chain/standard-smart-contracts"
    },
    {
      "source": "/guidelines/compile-from-sources",
      "destination": "/pending/build/on-chain/legacy-examples"
    },
    {
      "source": "/v3/guidelines/smart-contracts/howto/compile/compilation-instructions",
      "destination": "/pending/build/on-chain/legacy-examples"
    },
    {
      "source": "/v3/guidelines/smart-contracts/howto/compile/instructions-low-memory",
      "destination": "/pending/build/on-chain/legacy-examples"
    },
    {
      "source": "/v3/guidelines/smart-contracts/howto/multisig",
      "destination": "/pending/build/on-chain/legacy-examples"
    },
    {
      "source": "/v3/guidelines/smart-contracts/howto/multisig-js",
      "destination": "/pending/build/on-chain/legacy-examples"
    },
    {
      "source": "/v3/guidelines/smart-contracts/howto/airdrop-claim-best-practice",
      "destination": "/pending/build/on-chain/standard-smart-contracts/airdrop"
    },
    {
      "source": "/v3/guidelines/smart-contracts/howto/shard-optimization",
      "destination": "/pending/build/on-chain/patterns/sharding"
    },
    {
      "source": "/v3/guidelines/smart-contracts/howto/wallet",
      "destination": "/pending/build/on-chain/standard-smart-contracts/wallet"
    },
    {
      "source": "/v3/guidelines/smart-contracts/howto/nominator-pool",
      "destination": "/participate/nominator-pool"
    },
    {
      "source": "/v3/guidelines/smart-contracts/howto/single-nominator-pool",
      "destination": "/participate/nominator-pool"
    },
    {
      "source": "/guidelines/dapps",
      "destination": "/pending/build/off-chain"
    },
    {
      "source": "/v3/guidelines/dapps/overview",
      "destination": "/pending/build/off-chain"
    },
    {
      "source": "/v3/guidelines/dapps/cookbook",
      "destination": "/pending/build/off-chain"
    },
    {
      "source": "/v3/guidelines/dapps/transactions/overview",
      "destination": "/pending/discover/ton-fundamentals/transactions"
    },
    {
      "source": "/v3/guidelines/dapps/transactions/foundations-of-blockchain",
      "destination": "TODO-might-go-to-Discover"
    },
    {
      "source": "/v3/guidelines/dapps/transactions/message-driven-execution",
      "destination": "/pending/discover/ton-fundamentals/messages"
    },
    {
      "source": "/v3/guidelines/dapps/transactions/hash-based-tracking",
      "destination": "TODO"
    },
    {
      "source": "/v3/guidelines/dapps/transactions/api-based-retrieval",
      "destination": "TODO"
    },
    {
      "source": "/v3/guidelines/dapps/transactions/explore-transactions",
      "destination": "TODO"
    },
    {
      "source": "/guidelines/api-sdk",
      "destination": "/pending/discover/tools/sdks"
    },
    {
      "source": "/v3/guidelines/dapps/apis-sdks/overview",
      "destination": "/pending/discover/tools/sdks"
    },
    {
      "source": "/v3/guidelines/dapps/apis-sdks/sdk",
      "destination": "/pending/discover/tools/sdks"
    },
    {
      "source": "/v3/guidelines/dapps/apis-sdks/api-types",
      "destination": "/pending/discover/apis"
    },
    {
      "source": "/v3/guidelines/dapps/apis-sdks/ton-http-apis",
      "destination": "/pending/discover/apis"
    },
    {
      "source": "/v3/guidelines/dapps/apis-sdks/ton-adnl-apis",
      "destination": "/pending/discover/apis"
    },
    {
      "source": "/guidelines/tutorials-and-examples",
      "destination": "/pending/build/off-chain/web3"
    },
    {
      "source": "/v3/guidelines/dapps/tutorials/jetton-airdrop",
      "destination": "TODO"
    },
    {
      "source": "/v3/guidelines/dapps/apis-sdks/api-keys",
      "destination": "TODO-how-to-get-ton-center-API-key"
    },
    {
      "source": "/v3/guidelines/dapps/apis-sdks/getblock-ton-api",
      "destination": "TODO-http-api-by-GetBlock"
    },
    {
      "source": "/v3/guidelines/dapps/tutorials/nft-minting-guide",
      "destination": "TODO"
    },
    {
      "source": "/v3/guidelines/dapps/tutorials/mint-your-first-token",
      "destination": "TODO"
    },
    {
      "source": "/v3/guidelines/dapps/tutorials/zero-knowledge-proofs",
      "destination": "TODO"
    },
    {
      "source": "/v3/guidelines/dapps/tutorials/web3-game-example",
      "destination": "TODO-in-complete-examples"
    },
    {
      "source": "/guidelines/tg-bot-examples",
      "destination": "/pending/build/off-chain/telegram-bots"
    },
    {
      "source": "/v3/guidelines/dapps/tutorials/telegram-bot-examples/accept-payments-in-a-telegram-bot",
      "destination": "/pending/build/off-chain/telegram-bots/ton-store"
    },
    {
      "source": "/v3/guidelines/dapps/tutorials/telegram-bot-examples/accept-payments-in-a-telegram-bot-2",
      "destination": "/pending/build/off-chain/telegram-bots/ton-balance"
    },
    {
      "source": "/v3/guidelines/dapps/tutorials/telegram-bot-examples/accept-payments-in-a-telegram-bot-js",
      "destination": "TODO-burgers-and-ice-cream"
    },
    {
      "source": "/guidelines/tma",
      "destination": "/pending/build/off-chain/telegram-mini-apps"
    },
    {
      "source": "/v3/guidelines/dapps/tma/overview",
      "destination": "/pending/build/off-chain/telegram-mini-apps"
    },
    {
      "source": "/guidelines/tma-guidelines",
      "destination": "/pending/build/off-chain/telegram-mini-apps"
    },
    {
      "source": "/v3/guidelines/dapps/tma/guidelines/testing-apps",
      "destination": "/pending/build/off-chain/telegram-mini-apps"
    },
    {
      "source": "/v3/guidelines/dapps/tma/guidelines/publishing",
      "destination": "/pending/build/off-chain/telegram-mini-apps"
    },
    {
      "source": "/v3/guidelines/dapps/tma/guidelines/monetization",
      "destination": "/pending/build/off-chain/telegram-mini-apps"
    },
    {
      "source": "/v3/guidelines/dapps/tma/guidelines/tips-and-tricks",
      "destination": "/pending/build/off-chain/telegram-mini-apps"
    },
    {
      "source": "/guidelines/tma-tutorials-and-examples",
      "destination": "/pending/build/off-chain/telegram-mini-apps"
    },
    {
      "source": "/v3/guidelines/dapps/tma/tutorials/step-by-step-guide",
      "destination": "/pending/build/off-chain/telegram-mini-apps"
    },
    {
      "source": "/v3/guidelines/dapps/tma/tutorials/app-examples",
      "destination": "/pending/build/off-chain/telegram-mini-apps"
    },
    {
      "source": "/v3/guidelines/dapps/tma/tutorials/design-guidelines",
      "destination": "/pending/build/off-chain/telegram-mini-apps"
    },
    {
      "source": "/v3/guidelines/dapps/tma/notcoin",
      "destination": "TODO-low-value"
    },
    {
      "source": "/v3/guidelines/dapps/tma/grants",
      "destination": "TODO-low-value"
    },
    {
      "source": "/guidelines/advanced-asset-processing",
      "destination": "/pending/build/off-chain/web3"
    },
    {
      "source": "/v3/guidelines/dapps/asset-processing/payments-processing",
      "destination": "/pending/build/off-chain/web3/toncoin"
    },
    {
      "source": "/v3/guidelines/dapps/asset-processing/jettons",
      "destination": "/pending/build/off-chain/standard-smart-contracts/jetton"
    },
    {
      "source": "/v3/guidelines/dapps/asset-processing/mintless-jettons",
      "destination": "/pending/build/off-chain/standard-smart-contracts/mintless-jetton"
    },
    {
      "source": "/v3/guidelines/dapps/asset-processing/compressed-nfts",
      "destination": "/pending/build/off-chain/standard-smart-contracts/compressed-nft"
    },
    {
      "source": "/v3/guidelines/dapps/asset-processing/mass-mint-tools",
      "destination": "TODO-more-likely-to-be-part-of-Discover-or-Overview"
    },
    {
      "source": "/guidelines/nft-processing",
      "destination": "/pending/build/off-chain/standard-smart-contracts/nft"
    },
    {
      "source": "/v3/guidelines/dapps/asset-processing/nft-processing/nfts",
      "destination": "/pending/build/off-chain/standard-smart-contracts/nft"
    },
    {
      "source": "/v3/guidelines/dapps/asset-processing/nft-processing/metadata-parsing",
      "destination": "/pending/build/off-chain/standard-smart-contracts/nft"
    },
    {
      "source": "/guidelines/nodes-guidelines",
      "destination": "/participate"
    },
    {
      "source": "/v3/guidelines/nodes/overview",
      "destination": "/participate"
    },
    {
      "source": "/guidelines/running-nodes",
      "destination": "/participate"
    },
    {
      "source": "/v3/guidelines/nodes/running-nodes/archive-node",
      "destination": "/participate/nodes/archive-node"
    },
    {
      "source": "/v3/guidelines/nodes/running-nodes/full-node",
      "destination": "/participate/nodes/full-node"
    },
    {
      "source": "/v3/guidelines/nodes/running-nodes/liteserver-node",
      "destination": "/participate/nodes/liteserver-node"
    },
    {
      "source": "/v3/guidelines/nodes/running-nodes/validator-node",
      "destination": "/participate/nodes/validator-node"
    },
    {
      "source": "/v3/guidelines/nodes/running-nodes/staking-with-nominator-pools",
      "destination": "/participate/nominator-pool"
    },
    {
      "source": "/v3/guidelines/nodes/running-nodes/run-mytonctrl-docker",
      "destination": "/participate"
    },
    {
      "source": "/v3/guidelines/nodes/running-nodes/running-a-local-ton",
      "destination": "/pending/build/local-blockchain"
    },
    {
      "source": "/v3/guidelines/nodes/running-nodes/secure-guidelines",
      "destination": "/participate/nodes/security"
    },
    {
      "source": "/guidelines/maintenance-guidelines",
      "destination": "TODO-this-and-the-rest-of-guidelines"
    },
    {
      "source": "/guidelines/ton-connect",
      "destination": "TODO"
    },
    {
      "source": "/v3/guidelines/ton-connect/overview",
      "destination": "TODO-same-as-before"
    },
    {
      "source": "/v3/guidelines/ton-connect/quick-start",
      "destination": "TODO"
    },
    {
      "source": "/guidelines/dapp-guide",
      "destination": "TODO"
    },
    {
      "source": "/v3/guidelines/ton-connect/creating-manifest",
      "destination": "TODO"
    },
    {
      "source": "/guidelines/install-ton-connect",
      "destination": "TODO"
    },
    {
      "source": "/v3/guidelines/ton-connect/frameworks/react",
      "destination": "TODO"
    },
    {
      "source": "/v3/guidelines/ton-connect/frameworks/web",
      "destination": "TODO"
    },
    {
      "source": "/v3/guidelines/ton-connect/frameworks/python",
      "destination": "TODO"
    },
    {
      "source": "/v3/guidelines/ton-connect/verifying-signed-in-users",
      "destination": "TODO"
    },
    {
      "source": "/guidelines/cookbook",
      "destination": "TODO"
    },
    {
      "source": "/v3/guidelines/ton-connect/cookbook/cells",
      "destination": "TODO-message-body"
    },
    {
      "source": "/v3/guidelines/ton-connect/cookbook/ton-transfer",
      "destination": "TODO"
    },
    {
      "source": "/v3/guidelines/ton-connect/cookbook/jetton-transfer",
      "destination": "TODO"
    },
    {
      "source": "/v3/guidelines/ton-connect/cookbook/nft-transfer",
      "destination": "TODO"
    },
    {
      "source": "/v3/guidelines/ton-connect/guidelines/transaction-by-external-message",
      "destination": "TODO"
    },
    {
      "source": "/v3/guidelines/ton-connect/wallet",
      "destination": "TODO"
    },
    {
      "source": "/v3/guidelines/ton-connect/guidelines/developers",
      "destination": "TODO"
    },
    {
      "source": "/guidelines/advanced",
      "destination": "TODO-with-two-external-links"
    },
    {
      "source": "/guidelines/business",
      "destination": "TODO"
    },
    {
      "source": "/v3/guidelines/ton-connect/business/ton-connect-for-business",
      "destination": "TODO-should-be-same-as-before"
    },
    {
      "source": "/v3/guidelines/ton-connect/business/ton-connect-for-security",
      "destination": "TODO"
    },
    {
      "source": "/guidelines/web3-guidelines",
      "destination": "TODO"
    },
    {
      "source": "/v3/guidelines/web3/overview",
      "destination": "TODO-should-be-same"
    },
    {
      "source": "/guidelines/ton-dns",
      "destination": "TODO"
    },
    {
      "source": "/services/dns",
      "destination": "TODO"
    },
    {
      "source": "/v3/guidelines/web3/ton-dns/subresolvers",
      "destination": "TODO"
    },
    {
      "source": "/guidelines/proxy-and-sites",
      "destination": "TODO"
    },
    {
      "source": "/v3/guidelines/web3/ton-proxy-sites/how-to-run-ton-site",
      "destination": "TODO"
    },
    {
      "source": "/v3/guidelines/web3/ton-proxy-sites/ton-sites-for-applications",
      "destination": "TODO"
    },
    {
      "source": "/v3/guidelines/web3/ton-proxy-sites/connect-with-ton-proxy",
      "destination": "TODO"
    },
    {
      "source": "/v3/guidelines/web3/ton-proxy-sites/how-to-open-any-ton-site",
      "destination": "TODO"
    },
    {
      "source": "/v3/guidelines/web3/ton-proxy-sites/site-and-domain-management",
      "destination": "TODO"
    },
    {
      "source": "/v3/guidelines/web3/ton-proxy-sites/running-your-own-ton-proxy",
      "destination": "TODO"
    },
    {
      "source": "/guidelines/ton-storage",
      "destination": "TODO"
    },
    {
      "source": "/v3/guidelines/web3/ton-storage/storage-daemon",
      "destination": "TODO"
    },
    {
      "source": "/v3/guidelines/web3/ton-storage/storage-provider",
      "destination": "TODO"
    },
    {
      "source": "/v3/guidelines/web3/ton-storage/storage-faq",
      "destination": "TODO"
    },
    {
      "source": "/v3/documentation/ton-documentation",
      "destination": "/"
    },
    {
      "source": "/v3/documentation/faq",
      "destination": "/pending/discover"
    },
    {
      "source": "/v3/documentation/smart-contracts/overview",
      "destination": "/pending/reference/blockchain/standard-smart-contracts"
    },
    {
      "source": "/v3/documentation/smart-contracts/addresses",
      "destination": "/pending/reference/blockchain/accounts/addresses"
    },
    {
      "source": "/v3/documentation/smart-contracts/getting-started/javascript",
      "destination": "/pending/build/setup"
    },
    {
      "source": "/v3/documentation/smart-contracts/getting-started/ide-plugins",
      "destination": "/pending/build/setup"
    },
    {
      "source": "/v3/documentation/smart-contracts/getting-started/testnet",
      "destination": "/pending/reference/blockchain/network/testnet"
    },
    {
      "source": "/v3/documentation/smart-contracts/contracts-specs/wallet-contracts",
      "destination": "/pending/reference/blockchain/standard-smart-contracts/wallets"
    },
    {
      "source": "/v3/documentation/smart-contracts/contracts-specs/highload-wallet",
      "destination": "/pending/reference/blockchain/standard-smart-contracts/highload-wallets"
    },
    {
      "source": "/v3/documentation/smart-contracts/contracts-specs/vesting-contract",
      "destination": "/pending/reference/blockchain/standard-smart-contracts/wallets/vesting"
    },
    {
      "source": "/v3/documentation/smart-contracts/contracts-specs/governance",
      "destination": "/pending/reference/blockchain/standard-smart-contracts/core/governance"
    },
    {
      "source": "/v3/documentation/smart-contracts/contracts-specs/nominator-pool",
      "destination": "/pending/reference/blockchain/standard-smart-contracts/core/nominator-pool"
    },
    {
      "source": "/v3/documentation/smart-contracts/contracts-specs/single-nominator-pool",
      "destination": "/pending/reference/blockchain/standard-smart-contracts/core/nominator-pool"
    },
    {
      "source": "/v3/documentation/smart-contracts/contracts-specs/precompiled-contracts",
      "destination": "/pending/reference/blockchain/standard-smart-contracts/core/precompiled"
    },
    {
      "source": "/v3/documentation/smart-contracts/contracts-specs/examples",
      "destination": "/pending/reference/blockchain/standard-smart-contracts"
    },
    {
      "source": "/v3/documentation/smart-contracts/limits",
      "destination": "/pending/reference/blockchain/limits"
    },
    {
      "source": "/v3/documentation/smart-contracts/message-management/messages-and-transactions",
      "destination": "TODO"
    },
    {
      "source": "/v3/documentation/smart-contracts/message-management/sending-messages",
      "destination": "TODO"
    },
    {
      "source": "/v3/documentation/smart-contracts/message-management/internal-messages",
      "destination": "TODO"
    },
    {
      "source": "/v3/documentation/smart-contracts/message-management/external-messages",
      "destination": "TODO"
    },
    {
      "source": "/v3/documentation/smart-contracts/message-management/non-bounceable-messages",
      "destination": "TODO"
    },
    {
      "source": "/v3/documentation/smart-contracts/message-management/message-modes-cookbook",
      "destination": "TODO"
    },
    {
      "source": "/v3/documentation/smart-contracts/message-management/ecosystem-messages-layout",
      "destination": "TODO"
    },
    {
      "source": "/v3/documentation/smart-contracts/transaction-fees/fees",
      "destination": "/pending/reference/blockchain/fees"
    },
    {
      "source": "/v3/documentation/smart-contracts/transaction-fees/fees-low-level",
      "destination": "/pending/reference/blockchain/fees"
    },
    {
      "source": "/v3/documentation/smart-contracts/transaction-fees/accept-message-effects",
      "destination": "/pending/reference/blockchain/fees"
    },
    {
      "source": "/v3/documentation/smart-contracts/transaction-fees/forward-fees",
      "destination": "/pending/reference/blockchain/fees"
    },
    {
      "source": "/v3/documentation/smart-contracts/shards/shards-intro",
      "destination": "/pending/reference/blockchain/sharding"
    },
    {
      "source": "/v3/documentation/smart-contracts/shards/infinity-sharding-paradigm",
      "destination": "/pending/reference/blockchain/sharding"
    },
    {
      "source": "/v3/documentation/smart-contracts/tact",
      "destination": "/pending/reference/blockchain/standard-smart-contracts"
    },
    {
      "source": "/v3/documentation/smart-contracts/tolk/overview",
      "destination": "/pending/reference/tolk"
    },
    {
      "source": "/v3/documentation/smart-contracts/tolk/environment-setup",
      "destination": "/pending/reference/tolk"
    },
    {
      "source": "/v3/documentation/smart-contracts/tolk/counter-smart-contract",
      "destination": "/pending/reference/tolk"
    },
    {
      "source": "/v3/documentation/smart-contracts/tolk/language-guide",
      "destination": "/pending/reference/tolk"
    },
    {
      "source": "/v3/documentation/smart-contracts/tolk/tolk-vs-func/in-short",
      "destination": "/pending/reference/tolk"
    },
    {
      "source": "/v3/documentation/smart-contracts/tolk/tolk-vs-func/in-detail",
      "destination": "/pending/reference/tolk"
    },
    {
      "source": "/v3/documentation/smart-contracts/tolk/tolk-vs-func/mutability",
      "destination": "/pending/reference/tolk"
    },
    {
      "source": "/v3/documentation/smart-contracts/tolk/tolk-vs-func/stdlib",
      "destination": "/pending/reference/tolk"
    },
    {
      "source": "/v3/documentation/smart-contracts/tolk/tolk-vs-func/pack-to-from-cells",
      "destination": "/pending/reference/tolk"
    },
    {
      "source": "/v3/documentation/smart-contracts/tolk/tolk-vs-func/create-message",
      "destination": "/pending/reference/tolk"
    },
    {
      "source": "/v3/documentation/smart-contracts/tolk/tolk-vs-func/lazy-loading",
      "destination": "/pending/reference/tolk"
    },
    {
      "source": "/v3/documentation/smart-contracts/tolk/changelog",
      "destination": "/pending/changelog/tolk"
    },
    {
      "source": "/v3/documentation/smart-contracts/func/overview",
      "destination": "/pending/reference/blockchain/standard-smart-contracts"
    },
    {
      "source": "/v3/documentation/smart-contracts/func/cookbook",
      "destination": "/pending/reference/blockchain/legacy/func/cookbook"
    },
    {
      "source": "/v3/documentation/smart-contracts/func/docs/types",
      "destination": "/pending/reference/blockchain/legacy/func/types"
    },
    {
      "source": "/v3/documentation/smart-contracts/func/docs/comments",
      "destination": "/pending/reference/blockchain/legacy/func/comments"
    },
    {
      "source": "/v3/documentation/smart-contracts/func/docs/literals_identifiers",
      "destination": "/pending/reference/blockchain/legacy/func/literals"
    },
    {
      "source": "/v3/documentation/smart-contracts/func/docs/functions",
      "destination": "/pending/reference/blockchain/legacy/func/functions"
    },
    {
      "source": "/v3/documentation/smart-contracts/func/docs/global_variables",
      "destination": "/pending/reference/blockchain/legacy/func/global-variables"
    },
    {
      "source": "/v3/documentation/smart-contracts/func/docs/compiler_directives",
      "destination": "/pending/reference/blockchain/legacy/func/compiler-directives"
    },
    {
      "source": "/v3/documentation/smart-contracts/func/docs/statements",
      "destination": "/pending/reference/blockchain/legacy/func/statements"
    },
    {
      "source": "/v3/documentation/smart-contracts/func/docs/builtins",
      "destination": "/pending/reference/blockchain/legacy/func/build-ins"
    },
    {
      "source": "/v3/documentation/smart-contracts/func/docs/dictionaries",
      "destination": "/pending/reference/blockchain/legacy/func/dictionaries"
    },
    {
      "source": "/v3/documentation/smart-contracts/func/docs/stdlib",
      "destination": "/pending/reference/blockchain/legacy/func/stdlib"
    },
    {
      "source": "/v3/documentation/smart-contracts/func/libraries",
      "destination": "/pending/reference/blockchain/legacy/func/libraries"
    },
    {
      "source": "/v3/documentation/smart-contracts/func/changelog",
      "destination": "/pending/changelog/func"
    },
    {
      "source": "/v3/documentation/smart-contracts/fift/overview",
      "destination": "/language/fift"
    },
    {
      "source": "/v3/documentation/smart-contracts/fift/fift-and-tvm-assembly",
      "destination": "/language/fift/fift-and-tvm-assembly"
    },
    {
      "source": "/v3/documentation/smart-contracts/fift/fift-deep-dive",
      "destination": "/language/fift/deep-dive"
    },
    {
      "source": "/v3/documentation/dapps/dapps-overview",
      "destination": "TODO"
    },
    {
      "source": "/v3/documentation/dapps/defi/coins",
      "destination": "TODO"
    },
    {
      "source": "/v3/documentation/dapps/defi/tokens",
      "destination": "TODO"
    },
    {
      "source": "/v3/documentation/dapps/defi/nft",
      "destination": "TODO"
    },
    {
      "source": "/v3/documentation/dapps/defi/subscriptions",
      "destination": "TODO"
    },
    {
      "source": "/v3/documentation/dapps/defi/ton-payments",
      "destination": "TODO"
    },
    {
      "source": "/v3/documentation/dapps/assets/overview",
      "destination": "TODO"
    },
    {
      "source": "/v3/documentation/dapps/assets/usdt",
      "destination": "TODO"
    },
    {
      "source": "/v3/documentation/dapps/oracles/about_blockchain_oracles",
      "destination": "/pending/discover/oracles"
    },
    {
      "source": "/v3/documentation/dapps/oracles/pyth",
      "destination": "/pending/discover/oracles"
    },
    {
      "source": "/v3/documentation/dapps/oracles/red_stone",
      "destination": "/pending/discover/oracles"
    },
    {
      "source": "/v3/documentation/infra/nodes/node-types",
      "destination": "/pending/reference/blockchain/nodes"
    },
    {
      "source": "/v3/documentation/infra/nodes/mytonctrl/mytonctrl-overview",
      "destination": "/pending/reference/blockchain/nodes"
    },
    {
      "source": "/v3/documentation/infra/nodes/mytonctrl/mytonctrl-status",
      "destination": "/pending/reference/blockchain/nodes"
    },
    {
      "source": "/v3/documentation/infra/nodes/mytonctrl/mytonctrl-errors",
      "destination": "/pending/reference/blockchain/nodes"
    },
    {
      "source": "/v3/documentation/infra/nodes/node-commands",
      "destination": "/pending/reference/blockchain/nodes"
    },
    {
      "source": "/v3/documentation/infra/nodes/validation/staking-incentives",
      "destination": "TODO"
    },
    {
      "source": "/v3/documentation/infra/nodes/validation/collators",
      "destination": "TODO"
    },
    {
      "source": "/v3/documentation/infra/minter-flow",
      "destination": "TODO"
    },
    {
      "source": "/v3/documentation/infra/crosschain/overview",
      "destination": "/pending/discover/bridges"
    },
    {
      "source": "/v3/documentation/infra/crosschain/bridge-addresses",
      "destination": "/pending/discover/bridges"
    },
    {
      "source": "/v3/documentation/network/configs/network-configs",
      "destination": "/pending/reference/blockchain/config"
    },
    {
      "source": "/v3/documentation/network/configs/blockchain-configs",
      "destination": "/pending/reference/blockchain/config"
    },
    {
      "source": "/v3/documentation/network/configs/config-params",
      "destination": "/pending/reference/blockchain/config"
    },
    {
      "source": "/v3/documentation/network/protocols/adnl/overview",
      "destination": "/pending/reference/blockchain/network/adnl"
    },
    {
      "source": "/v3/documentation/network/protocols/adnl/low-level-adnl",
      "destination": "/pending/reference/blockchain/network/adnl"
    },
    {
      "source": "/v3/documentation/network/protocols/adnl/adnl-tcp",
      "destination": "/pending/reference/blockchain/network/adnl"
    },
    {
      "source": "/v3/documentation/network/protocols/adnl/adnl-udp",
      "destination": "/pending/reference/blockchain/network/adnl"
    },
    {
      "source": "/v3/documentation/network/protocols/dht/ton-dht",
      "destination": "/pending/reference/blockchain/network/dht"
    },
    {
      "source": "/v3/documentation/network/protocols/dht/dht-deep-dive",
      "destination": "/pending/reference/blockchain/network/dht"
    },
    {
      "source": "/v3/documentation/network/protocols/rldp",
      "destination": "/pending/reference/blockchain/network/rldp"
    },
    {
      "source": "/v3/documentation/network/protocols/overlay",
      "destination": "/pending/reference/blockchain/network/overlay-subnets"
    },
    {
      "source": "/v3/documentation/data-formats/tlb/tl-b-language",
      "destination": "/pending/reference/serialization/tlb"
    },
    {
      "source": "/v3/documentation/data-formats/tlb/cell-boc",
      "destination": "/pending/reference/serialization/boc"
    },
    {
      "source": "/v3/documentation/data-formats/tlb/exotic-cells",
      "destination": "/pending/reference/serialization/cells"
    },
    {
      "source": "/v3/documentation/data-formats/tlb/library-cells",
      "destination": "/pending/reference/serialization/cells"
    },
    {
      "source": "/v3/documentation/data-formats/tlb/proofs",
      "destination": "TODO"
    },
    {
      "source": "/v3/documentation/data-formats/tlb/basic-proofing-concepts",
      "destination": "/pending/reference/serialization/proofs/basic"
    },
    {
      "source": "/v3/documentation/data-formats/tlb/tl-b-types",
      "destination": "/pending/reference/serialization/tlb-builtins"
    },
    {
      "source": "/v3/documentation/data-formats/tlb/canonical-cell-serialization",
      "destination": "/pending/reference/serialization/canonical"
    },
    {
      "source": "/v3/documentation/data-formats/tlb/msg-tlb",
      "destination": "/pending/reference/serialization/tlb-schemas/message"
    },
    {
      "source": "/v3/documentation/data-formats/tlb/block-layout",
      "destination": "/pending/reference/serialization/tlb-schemas/block"
    },
    {
      "source": "/v3/documentation/data-formats/tlb/transaction-layout",
      "destination": "/pending/reference/serialization/tlb-schemas/transaction"
    },
    {
      "source": "/v3/documentation/data-formats/tlb/crc32",
      "destination": "/pending/reference/serialization/tlb"
    },
    {
      "source": "/v3/documentation/data-formats/tlb/tlb-ide",
      "destination": "/pending/discover/tools/editors"
    },
    {
      "source": "/v3/documentation/data-formats/tlb/tlb-tools",
      "destination": "/pending/discover/tools/sdks"
    },
    {
      "source": "/v3/documentation/data-formats/tl",
      "destination": "/pending/reference/blockchain/network/tl"
    },
    {
      "source": "/v3/documentation/tvm/tvm-overview",
      "destination": "/pending/reference/tvm"
    },
    {
      "source": "/v3/documentation/tvm/tvm-initialization",
      "destination": "/pending/reference/tvm/init"
    },
    {
      "source": "/v3/documentation/tvm/tvm-exit-codes",
      "destination": "/pending/reference/tvm/exit-codes"
    },
    {
      "source": "/v3/documentation/tvm/instructions",
      "destination": "/pending/reference/tvm/instructions"
    },
    {
      "source": "/v3/documentation/tvm/specification/runvm",
      "destination": "/pending/reference/tvm/runvm"
    },
    {
      "source": "/v3/documentation/tvm/changelog/tvm-upgrade-2025-02",
      "destination": "/pending/changelog/tvm"
    },
    {
      "source": "/v3/documentation/tvm/changelog/tvm-upgrade-2024-04",
      "destination": "/pending/changelog/tvm"
    },
    {
      "source": "/v3/documentation/tvm/changelog/tvm-upgrade-2023-07",
      "destination": "/pending/changelog/tvm"
    },
    {
      "source": "/v3/documentation/whitepapers/overview",
      "destination": "/pending/reference/blockchain/legacy/whitepapers"
    },
    {
      "source": "/ton.pdf",
      "destination": "/resources/pdfs/ton.pdf"
    },
    {
      "source": "/tvm.pdf",
      "destination": "/resources/pdfs/tvm.pdf"
    },
    {
      "source": "/tblkch.pdf",
      "destination": "/resources/pdfs/tblkch.pdf"
    },
    {
      "source": "/catchain.pdf",
      "destination": "/resources/pdfs/catchain.pdf"
    },
    {
      "source": "/fiftbase.pdf",
      "destination": "/resources/pdfs/fiftbase.pdf"
    },
    {
      "source": "/v3/contribute",
      "destination": "/contribute"
    },
    {
      "source": "/v3/contribute/style-guide",
      "destination": "/contribute/style-guide"
    },
    {
      "source": "/v3/contribute/content-standardization",
      "destination": "/contribute"
    },
    {
      "source": "/v3/contribute/typography",
      "destination": "/contribute"
    },
    {
      "source": "/v3/contribute/localization-program/translation-style-guide",
      "destination": "/contribute"
    },
    {
      "source": "/v3/contribute/maintainers",
      "destination": "/contribute"
    }
  ]
}<|MERGE_RESOLUTION|>--- conflicted
+++ resolved
@@ -300,11 +300,8 @@
                   "standard/tokens/jettons/overview",
                   "standard/tokens/jettons/how-it-works",
                   "standard/tokens/jettons/comparison",
-<<<<<<< HEAD
                   "standard/tokens/jettons/how-to-mint",
-=======
                   "standard/tokens/jettons/how-to-transfer",
->>>>>>> 2e569bd6
                   "standard/tokens/jettons/how-to-get-supply-data",
                   "standard/tokens/jettons/API",
                   "standard/tokens/jettons/mintless/overview",
