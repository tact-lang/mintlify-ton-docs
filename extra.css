/* See: https://mintlify.com/docs/settings/custom-scripts#custom-css */

/* Fixing width of the API reference navigation tags */
span.method-nav-pill {
  width: fit-content;
  /* or 3rem */
}

/* Prevent work breaks in inline code items in tables */
td>code,
td>em>code,
td>strong>code,
td>a>code {
  white-space: nowrap;
}

/* Make links not bold */
.link {
  font-weight: 400;
}

/* Enhance links that wrap inline code snippets */

.link:has(code) {
  padding-bottom: 3px;
}

.link>code {
  border-bottom-left-radius: 0;
  border-bottom-right-radius: 0;
  text-decoration: none;
}

<<<<<<< HEAD
/* Fix Mermaid's Sankey diagrams for both themes */

svg[aria-roledescription="sankey"]>g.links>g.link {
  mix-blend-mode: normal !important;
=======
/* A style to hide scrollbar for Chrome, Safari and Opera */
.no-scrollbar::-webkit-scrollbar {
  display: none;
}

/* A class to hide scrollbar for IE, Edge and Firefox */
.no-scrollbar {
  /* IE and Edge */
  -ms-overflow-style: none;
  /* Firefox */
  scrollbar-width: none;
>>>>>>> daf7bd95
}<|MERGE_RESOLUTION|>--- conflicted
+++ resolved
@@ -31,12 +31,12 @@
   text-decoration: none;
 }
 
-<<<<<<< HEAD
 /* Fix Mermaid's Sankey diagrams for both themes */
 
 svg[aria-roledescription="sankey"]>g.links>g.link {
   mix-blend-mode: normal !important;
-=======
+}
+
 /* A style to hide scrollbar for Chrome, Safari and Opera */
 .no-scrollbar::-webkit-scrollbar {
   display: none;
@@ -48,5 +48,4 @@
   -ms-overflow-style: none;
   /* Firefox */
   scrollbar-width: none;
->>>>>>> daf7bd95
 }