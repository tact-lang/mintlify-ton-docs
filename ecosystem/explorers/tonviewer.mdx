---
title: "Using Tonviewer"
---

Tonviewer is a TON Blockchain explorer that allows you to inspect blocks, transactions, contracts, and tokens, as well as analyze activity.

## High-level entities

High-level entities provide the foundation for exploring TON Blockchain, understanding and tracking operations.
They are essential for identifying transactions and tracing data flow across the network.

- [Accounts](/ton/statuses) — the primary entities representing actors on the blockchain.
- [Addresses](/ton/addresses/addresses-general-info) — unique identifiers for accounts, showing balances and activity in Tonviewer.
- [Messages](/ton/transaction) — instructions sent between addresses. In explorers, they reveal what actions are initiated and how they lead to transactions.
- [Transactions](/ton/transaction) — records of executed messages. Explorers display their details linked to a specific address.
- [Blocks](/ton/tblkch) — containers of transactions. In explorers, they expose block metadata and configuration parameters, allowing you to trace activity and understand how the blockchain operates.

## Analyzing operations

### Traces

In Tonviewer, operations are visualized through traces.
A trace is a directed acyclic graph (DAG) where:

- transactions are nodes on an account's address
- messages are edges between addresses

![Trace overview](/resources/images/tonviewer/overview.png)

### Steps to analyze an operation

1. **Identify the entry point**

Start with the external-in message that initiates the trace. It defines the intent of the operation, such as a transfer, swap, or staking action.

2. **Identify accounts**

Examine the accounts involved — wallet addresses, jetton wallets, jetton master wallets, and DEX contracts. It clarifies the role of each entity in the flow.

3. **Inspect messages**

For each edge, review its payload:

- value — amount of TON or jettons transferred
- opcode — instruction type
- payload — instructions

4. **Check transaction phases**

Each transaction executes in phases. In the compute and action phases, an exit code of 0 indicates success; a non-zero code signals an error.

5. **Find the failure point**

Even if all transactions succeed, failures can still occur due to message or payload constraints.

## Failed use cases

The following examples illustrate common operation failures in Tonviewer. Each case demonstrates how to systematically analyze traces to identify the failure point, even when transactions appear to be successful or partially executed.

### Jetton transfer

Analyze a [jetton transfer](https://tonviewer.com/transaction/d5d50c3e5bde493ddc7853f784bdff75a37bf89473e77ba8d04615323c7c8117) attempt.

![NFT transfer](/resources/images/tonviewer/jetton_transfer.png)

1. **Identify the entry point**

At point **A** (`mintmachine.ton`), an external-in message initiates the operation, instructing a jetton transfer.

2. **Identify accounts**
<<<<<<< HEAD

- A — sender's wallet contract (mintmachine.ton).
=======
- A — sender's wallet contract (`mintmachine.ton`).
>>>>>>> 15ded24d
- B — jetton wallet contract governed by the jetton master.

3. **Inspect messages**

- A → B: jetton transfer message with TON attached to cover execution fees.

4. **Check transaction phases**

The transaction at **B** failed during execution, with a non-zero exit code.

5. **Find the failure point**

Exit code `48` per [jetton contract logic](https://github.com/ton-blockchain/jetton-contract/blob/main/contracts/op-codes.fc#L33) indicates that there isn't enough gas to complete the transfer.
The attached TON was insufficient to cover execution and forwarding, so the contract aborted the transfer.

### NFT transfer

Analyze an [NFT transfer](https://tonviewer.com/transaction/d8b5dbfe1c115178f47b486d03982159ec8abe684cdbe1c75587293e877564d4) attempt.

![NFT transfer](/resources/images/tonviewer/nft_transfer.png)

1. **Identify the entry point**

At point **A** (address `UQDj…D0lN`), the user’s wallet sends an **external-in** message to transfer an NFT.

2. **Identify accounts**

- A — the user's wallet.
- B — the NFT contract at address `EQCo…gJdV`.

3. **Inspect messages**

- A → B: NFT transfer message with 0.04 TON attached.
- B → A: bounce returning 0.0365 TON.

4. **Check transaction phases**

The transaction at **B** failed in the compute phase, with an exit code of `401`.

5. **Find the failure point**

According to the [NFT standard](https://github.com/ton-blockchain/token-contract/blob/main/nft/nft-item.fc#L65), exit code `401`  means that the sender is not the owner of the NFT.
Because the ownership check failed, the contract rejected the transfer and returned the unused funds to **A**.

### DEX swap

Analyze a [token swap](https://tonviewer.com/transaction/fa8e119f8911d20bb078b9b81a3fc1f8ff2bcc723eda3ac7e873e97f455812e7) attempt from **DYX** to **pTON**.

![DEX swap](/resources/images/tonviewer/dex_swap.png)

1. **Identify the entry point**

The trace begins at point **A** (the user’s `mintmachine.ton` contract). An external-in message initiates the swap attempt.

2. **Identify accounts**
<<<<<<< HEAD

- A — user's mintmachine.ton account, sending the initial funds.
=======
- A — user's `mintmachine.ton` account, sending the initial funds.
>>>>>>> 15ded24d
- B — user's jetton wallet.
- C — DEX jetton wallet.
- D — DEX smart contract executing the swap.
- E — jetton master (minter) of the token.

3. **Inspect messages**

- A → B: 0.3 TON transferred via a jetton transfer.
- B → C: jetton internal transfer to the DEX wallet.
- C → D: swap request sent to the DEX contract.
- C → A: return of excess funds.
- D → E: request to the jetton master.
- E → D: reply with `exit_code: 962605456 (0x39603190)`.

4. **Check transaction phases**

Transactions in A, B, C, D, and E all completed with exit code 0. No phase errors were reported.

5. **Find the failure point**

The issue appears in the payload of **E → D**. According to [Ston.fi docs](https://docs.ston.fi/developer-section/dex/smart-contracts/v2/op-codes#transfer-exit-codes), the `exit_code: 962605456` corresponds to _Swap out token amount is less than provided minimum value_.

This explains why, despite all transactions succeeding, the swap reverted: the output did not satisfy the minimum slippage tolerance.

## Successful use case

Analyze a [token swap](https://tonviewer.com/transaction/b1dce2881224590a7c60e61594c68bd477f84fe81519b373da8fbed9c0269565) from **REDO** to **TON**.

![DEX swap successful case](/resources/images/tonviewer/dex_swap_1.png)

1. **Identify the entry point**

An **external-in** message arrives at point **A** (`mintmachine.ton`), initiating the swap.

2. **Identify accounts**

- A — `mintmachine.ton` account.
- B — user's jetton wallet.
- C — DEX jetton wallet.
- D — DEX smart contract executing the swap.
- E — jetton master (minter) of the token.
- F — DEX payout account (`mergesort.ton`).

3. **Inspect messages**

- A → B: 0.2 TON transferred via a jetton transfer.
- B → C: internal jetton transfer to the DEX wallet.
- C → D: valid amount forwarded to the DEX contract for swap execution.
- C → A: return of excess funds.
- D → E: request to the jetton master (minter) to mint/settle token movements.
- E → external-out: issues an **external-out message** — confirmation that the operation succeeded.
- E → F: sends an internal message to the payout pool account.
- F → A: forwards the swap result to the initiator (`mintmachine.ton`).

4. **Check transaction phases**

All transactions along the trace completed their phases without error, no warning markers; exit codes are `0`. There are no bounces or failed compute or action phases reported in the nodes.

5. **Find the failure point**

No failure point — the operation completed successfully.

## Debugging with retracer

Sometimes, reading messages and transaction phases is not enough.
A transaction may show _successful compute and action phases, exit codes of `0`, and no errors in messages_ — yet still produce no effect on-chain.

In such cases, you need to trace the **TVM execution path**.
[Retracer](https://retracer.ton.org/) lets you replay the transaction and inspect what happened inside the virtual machine.

See [Debugging with TVM Retracer](/guidebook/debug#debugging-with-tvm-retracer) for details.<|MERGE_RESOLUTION|>--- conflicted
+++ resolved
@@ -68,12 +68,8 @@
 At point **A** (`mintmachine.ton`), an external-in message initiates the operation, instructing a jetton transfer.
 
 2. **Identify accounts**
-<<<<<<< HEAD
 
 - A — sender's wallet contract (mintmachine.ton).
-=======
-- A — sender's wallet contract (`mintmachine.ton`).
->>>>>>> 15ded24d
 - B — jetton wallet contract governed by the jetton master.
 
 3. **Inspect messages**
@@ -129,12 +125,8 @@
 The trace begins at point **A** (the user’s `mintmachine.ton` contract). An external-in message initiates the swap attempt.
 
 2. **Identify accounts**
-<<<<<<< HEAD
 
 - A — user's mintmachine.ton account, sending the initial funds.
-=======
-- A — user's `mintmachine.ton` account, sending the initial funds.
->>>>>>> 15ded24d
 - B — user's jetton wallet.
 - C — DEX jetton wallet.
 - D — DEX smart contract executing the swap.
