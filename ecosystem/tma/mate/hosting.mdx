--- conflicted
+++ resolved
@@ -13,21 +13,11 @@
 The hosting service is free, though there are some limitations on data transfer.
 
 <Warning>
-<<<<<<< HEAD
-
-If you’re currently using a single server for both static file hosting and server-side operations, transitioning to Mate's hosting may require code adjustments. If your app already distinguishes between static and dynamic requests, integration will be much simpler.
-
-</Warning>
-
-
-###	Important recommendation:
-=======
   If you’re currently using a single server for both static file hosting and server-side operations, transitioning to Mate's hosting may require code adjustments. If your app already distinguishes between static and dynamic requests, integration will be much simpler.
 </Warning>
 
 ### Important recommendation
 
->>>>>>> 7eb61cc2
 When deploying an SPA on a static hosting platform (like Mate's hosting), it’s crucial to choose
 routing methods that do not depend on server-side configurations.
 
@@ -105,25 +95,15 @@
 begin the conversation with the bot.
 
 <p align="center">
-<<<<<<< HEAD
-  <img src="/resources/images/tma-mate/start.png" width="320"/>
-=======
   <img src="/resources/images/tma-mate/start.png" width="320" />
->>>>>>> 7eb61cc2
 </p>
-
 
 Next, press the `Create a Project` button and enter the title of the project to
 be created, following the specified rules.
 
 <p align="center">
-<<<<<<< HEAD
-  <img src="/resources/images/tma-mate/create.png" width="320"/>
-=======
   <img src="/resources/images/tma-mate/create.png" width="320" />
->>>>>>> 7eb61cc2
 </p>
-
 
 After this step, the bot will return the created project information, including
 the **deployment token**.
@@ -256,11 +236,6 @@
 create the `mate.yml` or `mate.json` file in the project root directory
 with the following example content:
 
-<<<<<<< HEAD
-
-
-=======
->>>>>>> 7eb61cc2
 ```yml
 deploy:
   projectId: 48
@@ -284,13 +259,8 @@
 configuration.
 
 ```sh
-<<<<<<< HEAD
-# Both of these commands will use the following
-# options from the Mate config:
-=======
 # Both of these commands will use
 # the options from the Mate config prior:
->>>>>>> 7eb61cc2
 # --project = 48
 # --dir "dist"
 # --token "TOKEN"
