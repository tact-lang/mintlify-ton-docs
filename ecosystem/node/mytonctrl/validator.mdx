--- conflicted
+++ resolved
@@ -1,15 +1,7 @@
 ---
-<<<<<<< HEAD
-title: "MyTonCtrl validator commands"
-sidebarTitle: "Validator commands"
----
-
-Validator mode automates governance voting, election participation, efficiency tracking, and the local collator registry. The sections below document every console command exposed by the validator module with syntax, expected inputs, and operational notes.
-=======
 title: "Validator"
 description: "Validator mode automates governance voting, election participation, efficiency tracking, and the local collator registry."
 ---
->>>>>>> 7a9c187a
 
 ## Operational notes
 
