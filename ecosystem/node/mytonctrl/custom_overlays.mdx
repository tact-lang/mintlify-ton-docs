--- conflicted
+++ resolved
@@ -1,15 +1,7 @@
 ---
-<<<<<<< HEAD
-title: "MyTonCtrl custom overlay commands"
-sidebarTitle: "Custom overlay commands"
----
-
-Custom overlays let you push validator-console overlay definitions directly from MyTonCtrl. Use them to subscribe to additional block or message streams, or to install dynamic overlays that follow the active validator set. The commands below describe how to add, list, and remove overlays while respecting the validator console’s requirements.
-=======
 title: "Custom overlays"
 description: "Sets up a custom overlay to speed up synchronization for a group of nodes."
 ---
->>>>>>> 7a9c187a
 
 ## Operational notes
 
