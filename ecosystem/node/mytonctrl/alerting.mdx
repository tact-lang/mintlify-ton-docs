---
<<<<<<< HEAD
title: "MyTonCtrl alerting commands"
sidebarTitle: "Alerting commands"
---

The alert-bot module integrates with Telegram to notify operators about node issues. The commands below help you configure, inspect, and test alerts.
=======
title: "Alerts"
description: "The alert-bot module integrates with Telegram to notify operators about node issues. The commands below help you configure, inspect, and test alerts."
---
>>>>>>> 7a9c187a

## Operational notes

- Alerts cover wallet balance thresholds, database usage, validator efficiency/blocks, synchronization, ADNL health, stake acceptance, slashes, and other key metrics. Review the alert keys in `modules/alert_bot.py` to understand the available triggers.
- Each alert has an associated cooldown (`timeout`) to prevent spam. Info-level ok alerts reset state without sound notifications.
- The bot requires network access to the Telegram API. Ensure outbound HTTPS is permitted from the server.
- When validator mode is enabled, the alert bot automatically includes wallet and ADNL context in messages. In collator-only or other modes, some alerts may be skipped because prerequisites are missing.

## setup\_alert\_bot

**Purpose:** Configure the alert bot with the Telegram bot token and chat ID, then start sending events.

**Syntax**

```mytonctrl
setup_alert_bot
```

**Behavior**

- Launches the alert-bot configuration flow (interactive prompts) to store `BotToken` and `ChatId` in the local database.
- Validates the token by sending test requests; fails fast if the bot or chat ID is incorrect.
- Should be run after enabling `alert-bot` mode so the background scheduler picks up the alerts.

## list\_alerts

**Purpose:** Show all predefined alerts and whether they are currently enabled.

**Syntax**

```mytonctrl
list_alerts
```

**Behavior**

- Lists every alert key (for example: `low_wallet_balance`, `db_usage_80`, `out_of_sync`) along with the enabled flag and the UNIX timestamp when it was last sent.
- Helps you audit which alerts are muted and whether recent warnings have fired.

## enable\_alert

**Purpose:** Re-enable a previously muted alert.

**Syntax**

```mytonctrl
enable_alert <alert_name>
```

**Behavior**

- Accepts any alert key defined in the alert module (for example: `low_efficiency`, `service_down`, `validator_slashed`).
- Sets the alert’s `enabled` flag to `true` so future events can trigger notifications.

**Example**

```mytonctrl
enable_alert low_wallet_balance
```

## disable\_alert

**Purpose:** Temporarily suppress a specific alert.

**Syntax**

```mytonctrl
disable_alert <alert_name>
```

**Behavior**

- Marks the alert as disabled; the scheduler skips sending messages for it until re-enabled.
- Use when you expect noisy conditions (e.g., during planned maintenance) but still want other alerts to deliver.

**Example**

```mytonctrl
disable_alert service_down
```

## test\_alert

**Purpose:** Send a simple message through the configured alert channel to verify connectivity.

**Syntax**

```mytonctrl
test_alert
```

**Behavior**

- Requires successful initialization (bot token and chat ID saved). If initialization hasn’t run yet, the command triggers it.
- Sends `Test alert` with `info` severity so you can confirm the chat receives notifications.

### Available alert names

- `low_wallet_balance`: Validator wallet balance below 10 TON while the node is working and in sync.
- `low_wallet_balance_ok`: Balance recovered to ≥10 TON after a low-balance alert.
- `db_usage_80`: TON database usage exceeded 80% (but ≤95%).
- `db_usage_95`: TON database usage exceeded 95%.
- `db_usage_ok`: Database usage dropped back below 80% after a high-usage alert.
- `low_efficiency`: Validator efficiency fell below 90% once ≥80% of the round elapsed.
- `out_of_sync`: Node stayed more than 20 seconds behind the masterchain while otherwise running.
- `sync_ok`: Node resynced to less than 20 seconds lag after an out-of-sync alert.
- `service_down`: Validator service stopped reporting as working (outside of initial sync).
- `service_down_ok`: Validator service resumed normal operation after downtime.
- `adnl_connection_failed`: Remote ADNL connectivity checks failed for all probe hosts.
- `adnl_connection_ok`: ADNL check succeeded again after a failure.
- `zero_block_created`: No blocks produced in roughly the last half validation period (\~8h on mainnet).
- `zero_block_created_ok`: Block production resumed after a zero-block alert.
- `validator_slashed`: Validator was slashed in the previous validation round.
- `stake_not_accepted`: Election stake submission was rejected (validator missing from current validator list).
- `stake_accepted`: Election stake was accepted (validator present in current validator list).
- `stake_returned`: Elector returned the stake during the post-freeze payout window.
- `stake_not_returned`: Stake was not returned during the expected post-freeze payout window.
- `voting`: Governance offers with ≥50% approval remain unvoted by this validator.
- `voting_ok`: All actionable governance offers have been voted on (no outstanding votes).
- `initial_sync_completed`: Initial blockchain sync finished successfully.
- `shard_collators_offline`: All registered collators for at least one shard are offline.
- `shard_collators_ok`: Collators for previously offline shards reported back online.<|MERGE_RESOLUTION|>--- conflicted
+++ resolved
@@ -1,15 +1,7 @@
 ---
-<<<<<<< HEAD
-title: "MyTonCtrl alerting commands"
-sidebarTitle: "Alerting commands"
----
-
-The alert-bot module integrates with Telegram to notify operators about node issues. The commands below help you configure, inspect, and test alerts.
-=======
 title: "Alerts"
 description: "The alert-bot module integrates with Telegram to notify operators about node issues. The commands below help you configure, inspect, and test alerts."
 ---
->>>>>>> 7a9c187a
 
 ## Operational notes
 
